--- conflicted
+++ resolved
@@ -12,117 +12,6 @@
 
 const PACKAGE_NAME: &str = "tests";
 
-<<<<<<< HEAD
-const INTEGRATION_TESTS_RS_CONTENTS: &str = r#"#[cfg(test)]
-mod tests {
-    use std::{convert::TryFrom, path::PathBuf};
-    #[allow(deprecated)]
-    use casper_engine_test_support::{SessionBuilder, TestContextBuilder, DeployItemBuilder};
-    use casper_types::{runtime_args, RuntimeArgs, U512, account::AccountHash, PublicKey, SecretKey, CLValue, StoredValue};
-
-    const MY_ACCOUNT: [u8; 32] = [7u8; 32];
-    // define KEY constant to match that in the contract
-    const KEY: &str = "special_value";
-    const VALUE: &str = "hello world";
-    const ARG_MESSAGE: &str = "message";
-
-    #[test]
-    #[allow(deprecated)]
-    fn should_store_hello_world() {
-        let secret_key = SecretKey::ed25519_from_bytes(MY_ACCOUNT).unwrap();
-        let public_key = PublicKey::from(&secret_key);
-        let account_addr = AccountHash::from(&public_key);
-
-        let mut context = TestContextBuilder::new()
-            .with_public_key(public_key, U512::from(500_000_000_000_000_000u64))
-            .build();
-
-        // The test framework checks for compiled Wasm files in '<current working dir>/wasm'.  Paths
-        // relative to the current working dir (e.g. 'wasm/contract.wasm') can also be used, as can
-        // absolute paths.
-        let path = PathBuf::from("contract.wasm");
-        let session_args = runtime_args! {
-            ARG_MESSAGE => VALUE,
-        };
-        let di_builder = DeployItemBuilder::new().with_session_code(path, session_args);
-        let session = SessionBuilder::new(di_builder)
-            .with_address(account_addr)
-            .with_authorization_keys(&[account_addr])
-            .build();
-
-        let result_of_query: Result<StoredValue, String> =
-            context.run(session).query(account_addr, &[KEY.to_string()]);
-
-        let returned_value = result_of_query.expect("should be a value");
-        let returned_value = CLValue::try_from(returned_value).expect("should be a cl value");
-        let expected_value = CLValue::from_t(VALUE.to_string()).expect("should construct Value");
-        assert_eq!(expected_value, returned_value);
-    }
-}
-
-fn main() {
-    panic!("Execute \"cargo test\" to test the contract, not \"cargo run\".");
-}
-"#;
-
-const BUILD_RS_CONTENTS: &str = r#"use std::{env, fs, path::PathBuf, process::Command};
-
-const CONTRACT_ROOT: &str = "../contract";
-const CONTRACT_CARGO_TOML: &str = "../contract/Cargo.toml";
-const CONTRACT_MAIN_RS: &str = "../contract/src/main.rs";
-const BUILD_ARGS: [&str; 2] = ["build", "--release"];
-const WASM_FILENAME: &str = "contract.wasm";
-const ORIGINAL_WASM_DIR: &str = "../contract/target/wasm32-unknown-unknown/release";
-const NEW_WASM_DIR: &str = "wasm";
-
-fn main() {
-    // Watch contract source files for changes.
-    println!("cargo:rerun-if-changed={}", CONTRACT_CARGO_TOML);
-    println!("cargo:rerun-if-changed={}", CONTRACT_MAIN_RS);
-
-    // Build the contract.
-    let output = Command::new("cargo")
-        .current_dir(CONTRACT_ROOT)
-        .args(&BUILD_ARGS)
-        .output()
-        .expect("Expected to build Wasm contracts");
-    assert!(
-        output.status.success(),
-        "Failed to build Wasm contracts:\n{:?}",
-        output
-    );
-
-    // Move the compiled Wasm file to our own build folder ("wasm/contract.wasm").
-    let new_wasm_dir = env::current_dir().unwrap().join(NEW_WASM_DIR);
-    let _ = fs::create_dir(&new_wasm_dir);
-
-    let original_wasm_file = PathBuf::from(ORIGINAL_WASM_DIR).join(WASM_FILENAME);
-    let copied_wasm_file = new_wasm_dir.join(WASM_FILENAME);
-    fs::copy(original_wasm_file, copied_wasm_file).unwrap();
-}
-"#;
-
-static CARGO_TOML: Lazy<PathBuf> =
-    Lazy::new(|| ARGS.root_path().join(PACKAGE_NAME).join("Cargo.toml"));
-static RUST_TOOLCHAIN: Lazy<PathBuf> =
-    Lazy::new(|| ARGS.root_path().join(PACKAGE_NAME).join("rust-toolchain"));
-static BUILD_RS: Lazy<PathBuf> = Lazy::new(|| ARGS.root_path().join(PACKAGE_NAME).join("build.rs"));
-static MAIN_RS: Lazy<PathBuf> =
-    Lazy::new(|| ARGS.root_path().join(PACKAGE_NAME).join("src/main.rs"));
-static INTEGRATION_TESTS_RS: Lazy<PathBuf> = Lazy::new(|| {
-    ARGS.root_path()
-        .join(PACKAGE_NAME)
-        .join("src/integration_tests.rs")
-});
-static ENGINE_TEST_SUPPORT: Lazy<Dependency> = Lazy::new(|| {
-    Dependency::new(
-        "casper-engine-test-support",
-        "1.0.0",
-        "execution_engine_testing/test_support",
-    )
-});
-static CARGO_TOML_ADDITIONAL_CONTENTS: Lazy<String> = Lazy::new(|| {
-=======
 static CONTRACT_PACKAGE_ROOT: Lazy<PathBuf> = Lazy::new(|| ARGS.root_path().join(PACKAGE_NAME));
 static CARGO_TOML: Lazy<PathBuf> = Lazy::new(|| CONTRACT_PACKAGE_ROOT.join("Cargo.toml"));
 static INTEGRATION_TESTS_RS: Lazy<PathBuf> =
@@ -131,7 +20,6 @@
     Lazy::new(|| CONTRACT_PACKAGE_ROOT.join("src/test_fixture.rs"));
 
 static CARGO_TOML_CONTENTS: Lazy<String> = Lazy::new(|| {
->>>>>>> e4132c24
     format!(
         r#"[package]
 name = "tests"

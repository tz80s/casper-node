# ================================
# Configuration options for a node
# ================================
[node]

# If set, use this hash as a trust anchor when joining an existing network.
#trusted_hash = 'HEX-FORMATTED BLOCK HASH'

# Maximum number of fetch-deploy tasks to run in parallel during chain synchronization.
max_parallel_deploy_fetches = 5000

# Maximum number of fetch-trie tasks to run in parallel during chain synchronization.
max_parallel_trie_fetches = 5000

# Maximum number of fetch-block tasks to run in parallel during chain synchronization.
max_parallel_block_fetches = 50

# The duration for which to pause between retry attempts while synchronising during joining.
retry_interval = '100ms'

# How often between sync attempts to redeem a bad node.
sync_peer_redemption_interval = 0

# Whether to synchronize all data back to genesis when joining.
sync_to_genesis = true


# =================================
# Configuration options for logging
# =================================
[logging]

# Output format.  Possible values are 'text' or 'json'.
format = 'json'

# Colored output.  Has no effect if format = 'json'.
color = false

# Abbreviate module names in text output.  Has no effect if format = 'json'.
abbreviate_modules = false


# ===================================
# Configuration options for consensus
# ===================================
[consensus]

# Path (absolute, or relative to this config.toml) to validator's secret key file used to sign
# consensus messages.
secret_key_path = '/etc/casper/validator_keys/secret_key.pem'


# ===========================================
# Configuration options for Highway consensus
# ===========================================
[consensus.highway]

# The duration for which incoming vertices with missing dependencies should be kept in a queue.
pending_vertex_timeout = '30min'

# If the current era's protocol state has not progressed for this long, shut down.
standstill_timeout = '30min'

# Request the latest protocol state from a random peer periodically, with this interval.
request_state_interval = '20sec'

# Log inactive or faulty validators periodically, with this interval.
log_participation_interval = '1min'

# Log the synchronizer state periodically, with this interval.
log_synchronizer_interval = '5sec'

# Log the size of every incoming and outgoing serialized unit.
log_unit_sizes = false

# The maximum number of blocks by which execution is allowed to lag behind finalization.
# If it is more than that, consensus will pause, and resume once the executor has caught up.
max_execution_delay = 3

# The maximum number of peers we request the same vertex from in parallel.
max_requests_for_vertex = 5

# The maximum number of dependencies we request per validator in a batch.
# Limits requests per validator in panorama - in order to get a total number of
# requests, multiply by # of validators.
max_request_batch_size = 20

[consensus.highway.round_success_meter]
# The number of most recent rounds we will be keeping track of.
num_rounds_to_consider = 40

# The number of successful rounds that triggers us to slow down: With this many or fewer
# successes per `num_rounds_to_consider`, we increase our round exponent.
num_rounds_slowdown = 10

# The number of successful rounds that triggers us to speed up: With this many or more successes
# per `num_rounds_to_consider`, we decrease our round exponent.
num_rounds_speedup = 32

# We will try to accelerate (decrease our round exponent) every `acceleration_parameter` rounds if
# we have few enough failures.
acceleration_parameter = 40

# The FTT, as a percentage (i.e. `acceleration_ftt = [1, 100]` means 1% of the validators' total weight), which
# we will use for looking for a summit in order to determine a proposal's finality.
# The required quorum in a summit we will look for to check if a round was successful is
# determined by this FTT.
acceleration_ftt = [1, 100]


# ====================================
# Configuration options for networking
# ====================================
[network]

# The public address of the node.
#
# It must be publicly available in order to allow peers to connect to this node.
# If the port is set to 0, the actual bound port will be substituted.
public_address = '<IP ADDRESS>:0'

# Address to bind to for listening.
# If port is set to 0, a random port will be used.
bind_address = '0.0.0.0:35000'

# Addresses to connect to in order to join the network.
#
# If not set, this node will not be able to attempt to connect to the network.  Instead it will
# depend upon peers connecting to it.  This is normally only useful for the first node of the
# network.
#
# Multiple addresses can be given and the node will attempt to connect to each, requiring at least
# one connection.
known_addresses = ['168.119.137.143:35000','47.251.14.254:35000','47.242.53.164:35000','46.101.61.107:35000','47.88.87.63:35000','35.152.42.229:35000','206.189.47.102:35000','134.209.243.124:35000','148.251.190.103:35000','167.172.32.44:35000','165.22.252.48:35000','18.219.70.138:35000','3.225.191.9:35000','3.221.194.62:35000','101.36.120.117:35000','54.151.24.120:35000','148.251.135.60:35000','18.188.103.230:35000','54.215.53.35:35000','88.99.95.7:35000','99.81.225.72:35000','52.207.122.179:35000','3.135.134.105:35000','62.171.135.101:35000','139.162.132.144:35000','63.33.251.206:35000','135.181.165.110:35000','135.181.134.57:35000','94.130.107.198:35000','54.180.220.20:35000','188.40.83.254:35000','157.90.131.121:35000','134.209.110.11:35000','168.119.69.6:35000','45.76.251.225:35000','168.119.209.31:35000','31.7.207.16:35000','209.145.60.74:35000','54.252.66.23:35000','134.209.16.172:35000','178.238.235.196:35000','18.217.20.213:35000','3.14.161.135:35000','3.12.207.193:35000','3.12.207.193:35000']

# The interval between each fresh round of gossiping the node's public address.
gossip_interval = '120sec'

# Initial delay for starting address gossipping after the network starts. This should be slightly
# more than the expected time required for initial connections to complete.
initial_gossip_delay = '5sec'

# How long a connection is allowed to be stuck as pending before it is abandoned.
max_addr_pending_time = '1min'

# Maximum time allowed for a connection handshake between two nodes to be completed. Connections
# exceeding this threshold are considered unlikely to be healthy or even malicious and thus
# terminated.
handshake_timeout = '20sec'

# Maximum number of incoming connections per unique peer allowed. If the limit is hit, additional
# connections will be rejected. A value of `0` means unlimited.
max_incoming_peer_connections = 3

# The maximum total of upstream bandwidth in bytes per second allocated to non-validating peers.
# A value of `0` means unlimited.
max_outgoing_byte_rate_non_validators = 6553600

# The maximum allowed total impact of requests from non-validating peers per second answered.
# A value of `0` means unlimited.
max_incoming_message_rate_non_validators = 3000

# Maximum number of requests for data from a single peer that are allowed be buffered. A value of
# `0` means unlimited.
max_in_flight_demands = 50

# Reject incompatible node versions
#
# Causes the node to immediately disconnect from versions on a different protocol version than
# itself. In general, this feature should be enabled on the entire network, it can be disabled in
# the case of problems during upgrades if the nodes are still compatible on the networking level.
reject_incompatible_versions = true

# Version threshold to enable tarpit for.
#
# When set to a version (the value may be `null` to disable the feature), any peer that reports a
# protocol version equal or below the threshold will be rejected only after holding open the
# connection for a specific (`tarpit_duration`) amount of time.
#
# This option makes most sense to enable on known nodes with addresses where legacy nodes that are
# still in operation are connecting to, as these older versions will only attempt to reconnect to
# other nodes once they have exhausted their set of known nodes.
#
# This feature is only enabled if `reject_incompatible_versions` is enabled.
tarpit_version_threshold = '1.2.1'

# How long to hold connections to trapped legacy nodes.
tarpit_duration = '10min'

# The probability [0.0, 1.0] of this node trapping a legacy node.
#
# Since older nodes will only reconnect if all their options are exhausted, it is sufficient for a
# single known node to hold open a connection to prevent the node from reconnecting. This should be
# set to `1/n` or higher, with `n` being the number of known nodes expected in the configuration of
# legacy nodes running this software.
tarpit_chance = 0.2

# How long peers remain blocked after they get blacklisted.
blocklist_retain_duration = '10min'

# Weights for impact estimation of incoming messages, used in combination with
# `max_incoming_message_rate_non_validators`.
#
# Any weight set to 0 means that the category of traffic is exempt from throttling.
[network.estimator_weights]
consensus = 0
gossip = 0
finality_signatures = 0
deploy_requests = 1
deploy_responses = 1
block_requests = 1
block_responses = 0
trie_requests = 1
trie_responses = 0
finalized_approvals_requests = 1
finalized_approvals_responses = 0


# ==================================================
# Configuration options for the JSON-RPC HTTP server
# ==================================================
[rpc_server]

# Listening address for JSON-RPC HTTP server.  If the port is set to 0, a random port will be used.
#
# If the specified port cannot be bound to, a random port will be tried instead.  If binding fails,
# the JSON-RPC HTTP server will not run, but the node will be otherwise unaffected.
#
# The actual bound address will be reported via a log line if logging is enabled.
address = '0.0.0.0:7777'

# The global max rate of requests (per second) before they are limited.
# Request will be delayed to the next 1 second bucket once limited.
qps_limit = 50

# Maximum number of bytes to accept in a single request body.
max_body_bytes = 2_621_440

# Address to which the speculative execution endpoint binds to.
speculative_execution_address = "0.0.0.0:7778"

# The global max rate of requests (per second) before they are limited.
# Request will be delayed to the next 1 second bucket once limited.
# Setting to 0 disables the endpoint.
speculative_execution_qps_limit = 0

# ==============================================
# Configuration options for the REST HTTP server
# ==============================================
[rest_server]

# Listening address for REST HTTP server.  If the port is set to 0, a random port will be used.
#
# If the specified port cannot be bound to, a random port will be tried instead.  If binding fails,
# the REST HTTP server will not run, but the node will be otherwise unaffected.
#
# The actual bound address will be reported via a log line if logging is enabled.
address = '0.0.0.0:8888'

# The global max rate of requests (per second) before they are limited.
# Request will be delayed to the next 1 second bucket once limited.
qps_limit = 10


# ==========================================================
# Configuration options for the SSE HTTP event stream server
# ==========================================================
[event_stream_server]

# Listening address for SSE HTTP event stream server.  If the port is set to 0, a random port will be used.
#
# If the specified port cannot be bound to, a random port will be tried instead.  If binding fails,
# the SSE HTTP event stream server will not run, but the node will be otherwise unaffected.
#
# The actual bound address will be reported via a log line if logging is enabled.
address = '0.0.0.0:9999'

# The number of event stream events to buffer.
event_stream_buffer_length = 5000

# The maximum number of subscribers across all event streams the server will permit at any one time.
max_concurrent_subscribers = 100


# ===============================================
# Configuration options for the storage component
# ===============================================
[storage]

# Path (absolute, or relative to this config.toml) to the folder where any files created
# or read by the storage component will exist. A subfolder named with the network name will be
# automatically created and used for the storage component files.
#
# If the folder doesn't exist, it and any required parents will be created.
#
# If unset, the path must be supplied as an argument via the CLI.
path = '/var/lib/casper/casper-node'

# Maximum size of the database to use for the block store.
#
# The size should be a multiple of the OS page size.
#
# 483_183_820_800 == 450 GiB.
max_block_store_size = 483_183_820_800

# Maximum size of the database to use for the deploy store.
#
# The size should be a multiple of the OS page size.
#
# 322_122_547_200 == 300 GiB.
max_deploy_store_size = 322_122_547_200

# Maximum size of the database to use for the deploy metadata.
#
# The size should be a multiple of the OS page size.
#
# 322_122_547_200 == 300 GiB.
max_deploy_metadata_store_size = 322_122_547_200

# Maximum size of the database to use for the state snapshots.
#
# The size should be a multiple of the OS page size.
#
# 10_737_418_240 == 10 GiB.
max_state_store_size = 10_737_418_240

# Memory deduplication.
#
# If enabled, nodes will attempt to share loaded objects if possible.
enable_mem_deduplication = true

# Memory duplication garbage collection.
#
# Sets the frequency how often the memory pool cache is swept for free references.
# For example, setting this value to 5 means that every 5th time something is put in the pool the cache is swept.
mem_pool_prune_interval = 4096

# Parallel storage request execution.
#
# Controls the maximum number of threads that are spawned to access storage in parallel.
max_sync_tasks = 32


# ===================================
# Configuration options for gossiping
# ===================================
[gossip]

# Target number of peers to infect with a given piece of data.
infection_target = 3

# The saturation limit as a percentage, with a maximum value of 99.  Used as a termination
# condition.
#
# Example: assume the `infection_target` is 3, the `saturation_limit_percent` is 80, and we don't
# manage to newly infect 3 peers.  We will stop gossiping once we know of more than 15 holders
# excluding us since 80% saturation would imply 3 new infections in 15 peers.
saturation_limit_percent = 80

# The maximum duration for which to keep finished entries.
#
# The longer they are retained, the lower the likelihood of re-gossiping a piece of data.  However,
# the longer they are retained, the larger the list of finished entries can grow.
finished_entry_duration = '60sec'

# The timeout duration for a single gossip request, i.e. for a single gossip message
# sent from this node, it will be considered timed out if the expected response from that peer is
# not received within this specified duration.
gossip_request_timeout = '30sec'

# The timeout duration for retrieving the remaining part(s) of newly-discovered data
# from a peer which gossiped information about that data to this node.
get_remainder_timeout = '5sec'


# =================================
# Configuration options for fetcher
# =================================
[fetcher]

# The timeout duration for a single fetcher request, i.e. for a single fetcher message
# sent from this node to another node, it will be considered timed out if the expected response from that peer is
# not received within this specified duration.
get_from_peer_timeout = '10sec'


# ========================================================
# Configuration options for the contract runtime component
# ========================================================
[contract_runtime]

<<<<<<< HEAD
=======
# Optional maximum size of the database to use for the global state store.
#
# If unset, defaults to 805,306,368,000 == 750 GiB.
#
# The size should be a multiple of the OS page size.
max_global_state_size = 2_089_072_132_096

>>>>>>> 13132185
# Optional depth limit to use for global state queries.
#
# If unset, defaults to 5.
#max_query_depth = 5


# ====================================================================
# Configuration options for selecting deploys to propose in new blocks
# ====================================================================
[block_proposer]

# Deploys are only proposed in a new block if they have been received at least this long ago.
# A longer delay makes it more likely that many proposed deploys are already known by the
# other nodes, and don't have to be requested from the proposer afterwards.
deploy_delay = '15sec'


# ==============================================
# Configuration options for the diagnostics port
# ==============================================
[diagnostics_port]

# If set, the diagnostics port will be available on a UNIX socket.
enabled = false

# Filename for the UNIX domain socket the diagnostics port listens on.
socket_path = "debug.socket"

# The umask to set before creating the socket. A restrictive mask like `0o077` will cause the
# socket to be only accessible by the user the node runs as. A more relaxed variant is `0o007`,
# which allows for group access as well.
socket_umask = 0o077<|MERGE_RESOLUTION|>--- conflicted
+++ resolved
@@ -389,16 +389,6 @@
 # ========================================================
 [contract_runtime]
 
-<<<<<<< HEAD
-=======
-# Optional maximum size of the database to use for the global state store.
-#
-# If unset, defaults to 805,306,368,000 == 750 GiB.
-#
-# The size should be a multiple of the OS page size.
-max_global_state_size = 2_089_072_132_096
-
->>>>>>> 13132185
 # Optional depth limit to use for global state queries.
 #
 # If unset, defaults to 5.

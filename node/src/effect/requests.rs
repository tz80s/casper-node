//! Request effects.
//!
//! Requests typically ask other components to perform a service and report back the result. See the
//! top-level module documentation for details.

use std::{
    borrow::Cow,
    collections::{BTreeMap, HashMap, HashSet},
    fmt::{self, Debug, Display, Formatter},
    mem,
    sync::Arc,
};

use datasize::DataSize;
use hex_fmt::HexFmt;
use serde::Serialize;
use static_assertions::const_assert;

use casper_execution_engine::{
    core::engine_state::{
        self,
        balance::{BalanceRequest, BalanceResult},
        era_validators::GetEraValidatorsError,
        genesis::GenesisSuccess,
        query::{GetBidsRequest, GetBidsResult, QueryRequest, QueryResult},
        upgrade::{UpgradeConfig, UpgradeSuccess},
    },
    shared::newtypes::Blake2bHash,
    storage::trie::Trie,
};

use casper_types::{
    system::auction::EraValidators, EraId, ExecutionResult, Key, ProtocolVersion, PublicKey,
    StoredValue, Transfer, URef,
};

use crate::{
    components::{
        block_validator::ValidatingBlock,
        chainspec_loader::CurrentRunInfo,
<<<<<<< HEAD
        consensus::{BlockContext, ClContext, ValidatorChange},
        contract_runtime::{EraValidatorsRequest, ValidatorWeightsByEraIdRequest},
=======
        consensus::{BlockContext, ClContext},
        contract_runtime::{
            BlockAndExecutionEffects, BlockExecutionError, EraValidatorsRequest, ExecutionPreState,
        },
>>>>>>> ec33bf7b
        deploy_acceptor::Error,
        fetcher::FetchResult,
    },
    crypto::hash::Digest,
    effect::Responder,
    rpcs::{chain::BlockIdentifier, docs::OpenRpcSchema},
    types::{
        Block, BlockHash, BlockHeader, BlockPayload, BlockSignatures, Chainspec, ChainspecInfo,
        Deploy, DeployHash, DeployHeader, DeployMetadata, FinalizedBlock, Item, NodeId, StatusFeed,
        TimeDiff,
    },
    utils::DisplayIter,
};

const _STORAGE_REQUEST_SIZE: usize = mem::size_of::<StorageRequest>();
const _STATE_REQUEST_SIZE: usize = mem::size_of::<StateStoreRequest>();
const_assert!(_STORAGE_REQUEST_SIZE < 89);
const_assert!(_STATE_REQUEST_SIZE < 89);

/// A metrics request.
#[derive(Debug)]
pub(crate) enum MetricsRequest {
    /// Render current node metrics as prometheus-formatted string.
    RenderNodeMetricsText {
        /// Responder returning the rendered metrics or `None`, if an internal error occurred.
        responder: Responder<Option<String>>,
    },
}

impl Display for MetricsRequest {
    fn fmt(&self, formatter: &mut Formatter<'_>) -> fmt::Result {
        match self {
            MetricsRequest::RenderNodeMetricsText { .. } => write!(formatter, "get metrics text"),
        }
    }
}

const _NETWORK_EVENT_SIZE: usize = mem::size_of::<NetworkRequest<NodeId, String>>();
const_assert!(_NETWORK_EVENT_SIZE < 89);

/// A networking request.
#[derive(Debug, Serialize)]
#[must_use]
pub(crate) enum NetworkRequest<I, P> {
    /// Send a message on the network to a specific peer.
    SendMessage {
        /// Message destination.
        dest: Box<I>,
        /// Message payload.
        payload: Box<P>,
        /// Responder to be called when the message is queued.
        #[serde(skip_serializing)]
        responder: Responder<()>,
    },
    /// Send a message on the network to all peers.
    /// Note: This request is deprecated and should be phased out, as not every network
    ///       implementation is likely to implement broadcast support.
    Broadcast {
        /// Message payload.
        payload: Box<P>,
        /// Responder to be called when all messages are queued.
        #[serde(skip_serializing)]
        responder: Responder<()>,
    },
    /// Gossip a message to a random subset of peers.
    Gossip {
        /// Payload to gossip.
        payload: Box<P>,
        /// Number of peers to gossip to. This is an upper bound, otherwise best-effort.
        count: usize,
        /// Node IDs of nodes to exclude from gossiping to.
        #[serde(skip_serializing)]
        exclude: HashSet<I>,
        /// Responder to be called when all messages are queued.
        #[serde(skip_serializing)]
        responder: Responder<HashSet<I>>,
    },
}

impl<I, P> NetworkRequest<I, P> {
    /// Transform a network request by mapping the contained payload.
    ///
    /// This is a replacement for a `From` conversion that is not possible without specialization.
    pub(crate) fn map_payload<F, P2>(self, wrap_payload: F) -> NetworkRequest<I, P2>
    where
        F: FnOnce(P) -> P2,
    {
        match self {
            NetworkRequest::SendMessage {
                dest,
                payload,
                responder,
            } => NetworkRequest::SendMessage {
                dest,
                payload: Box::new(wrap_payload(*payload)),
                responder,
            },
            NetworkRequest::Broadcast { payload, responder } => NetworkRequest::Broadcast {
                payload: Box::new(wrap_payload(*payload)),
                responder,
            },
            NetworkRequest::Gossip {
                payload,
                count,
                exclude,
                responder,
            } => NetworkRequest::Gossip {
                payload: Box::new(wrap_payload(*payload)),
                count,
                exclude,
                responder,
            },
        }
    }
}

impl<I, P> Display for NetworkRequest<I, P>
where
    I: Display,
    P: Display,
{
    fn fmt(&self, formatter: &mut Formatter<'_>) -> fmt::Result {
        match self {
            NetworkRequest::SendMessage { dest, payload, .. } => {
                write!(formatter, "send to {}: {}", dest, payload)
            }
            NetworkRequest::Broadcast { payload, .. } => {
                write!(formatter, "broadcast: {}", payload)
            }
            NetworkRequest::Gossip { payload, .. } => write!(formatter, "gossip: {}", payload),
        }
    }
}

/// A networking info request.
#[derive(Debug)]
#[must_use]
pub(crate) enum NetworkInfoRequest<I> {
    /// Get incoming and outgoing peers.
    GetPeers {
        /// Responder to be called with all connected peers.
        // TODO - change the `String` field to a `libp2p::Multiaddr` once small_network is removed.
        responder: Responder<BTreeMap<I, String>>,
    },
}

impl<I> Display for NetworkInfoRequest<I>
where
    I: Display,
{
    fn fmt(&self, formatter: &mut Formatter<'_>) -> fmt::Result {
        match self {
            NetworkInfoRequest::GetPeers { responder: _ } => write!(formatter, "get peers"),
        }
    }
}

#[derive(Debug, Serialize)]
/// A storage request.
#[must_use]
#[repr(u8)]
pub(crate) enum StorageRequest {
    /// Store given block.
    PutBlock {
        /// Block to be stored.
        block: Box<Block>,
        /// Responder to call with the result.  Returns true if the block was stored on this
        /// attempt or false if it was previously stored.
        responder: Responder<bool>,
    },
    /// Retrieve block with given hash.
    GetBlock {
        /// Hash of block to be retrieved.
        block_hash: BlockHash,
        /// Responder to call with the result.  Returns `None` is the block doesn't exist in local
        /// storage.
        responder: Responder<Option<Block>>,
    },
    /// Retrieve block header with given height.
    GetBlockHeaderAtHeight {
        /// Height of the block.
        height: BlockHeight,
        /// Responder.
        responder: Responder<Option<BlockHeader>>,
    },
    /// Retrieve block with given height.
    GetBlockAtHeight {
        /// Height of the block.
        height: BlockHeight,
        /// Responder.
        responder: Responder<Option<Block>>,
    },
    /// Retrieve highest block.
    GetHighestBlock {
        /// Responder.
        responder: Responder<Option<Block>>,
    },
    /// Retrieve switch block header with given era ID.
    GetSwitchBlockHeaderAtEraId {
        /// Era ID of the switch block.
        era_id: EraId,
        /// Responder.
        responder: Responder<Option<BlockHeader>>,
    },
    /// Retrieve the header of the block containing the deploy.
    GetBlockHeaderForDeploy {
        /// Hash of the deploy.
        deploy_hash: DeployHash,
        /// Responder.
        responder: Responder<Option<BlockHeader>>,
    },
    /// Retrieve block header with given hash.
    GetBlockHeader {
        /// Hash of block to get header of.
        block_hash: BlockHash,
        /// Responder to call with the result.  Returns `None` is the block header doesn't exist in
        /// local storage.
        responder: Responder<Option<BlockHeader>>,
    },
    /// Retrieve all transfers in a block with given hash.
    GetBlockTransfers {
        /// Hash of block to get transfers of.
        block_hash: BlockHash,
        /// Responder to call with the result.  Returns `None` is the transfers do not exist in
        /// local storage under the block_hash provided.
        responder: Responder<Option<Vec<Transfer>>>,
    },
    /// Store given deploy.
    PutDeploy {
        /// Deploy to store.
        deploy: Box<Deploy>,
        /// Responder to call with the result.  Returns true if the deploy was stored on this
        /// attempt or false if it was previously stored.
        responder: Responder<bool>,
    },
    /// Retrieve deploys with given hashes.
    GetDeploys {
        /// Hashes of deploys to be retrieved.
        deploy_hashes: Vec<DeployHash>,
        /// Responder to call with the results.
        responder: Responder<Vec<Option<Deploy>>>,
    },
    /// Retrieve deploys that are finalized and whose TTL hasn't expired yet.
    GetFinalizedDeploys {
        /// Maximum TTL of block we're interested in.
        /// I.e. we don't want deploys from blocks that are older than this.
        ttl: TimeDiff,
        /// Responder to call with the results.
        responder: Responder<Vec<(DeployHash, DeployHeader)>>,
    },
    /// Store execution results for a set of deploys of a single block.
    ///
    /// Will return a fatal error if there are already execution results known for a specific
    /// deploy/block combination and a different result is inserted.
    ///
    /// Inserting the same block/deploy combination multiple times with the same execution results
    /// is not an error and will silently be ignored.
    PutExecutionResults {
        /// Hash of block.
        block_hash: Box<BlockHash>,
        /// Mapping of deploys to execution results of the block.
        execution_results: HashMap<DeployHash, ExecutionResult>,
        /// Responder to call when done storing.
        responder: Responder<()>,
    },
    /// Retrieve deploy and its metadata.
    GetDeployAndMetadata {
        /// Hash of deploy to be retrieved.
        deploy_hash: DeployHash,
        /// Responder to call with the results.
        responder: Responder<Option<(Deploy, DeployMetadata)>>,
    },
    /// Retrieve block and its metadata by its hash.
    GetBlockAndMetadataByHash {
        /// The hash of the block.
        block_hash: BlockHash,
        /// The responder to call with the results.
        responder: Responder<Option<(Block, BlockSignatures)>>,
    },
    /// Retrieve block and its metadata at a given height.
    GetBlockAndMetadataByHeight {
        /// The height of the block.
        block_height: BlockHeight,
        /// The responder to call with the results.
        responder: Responder<Option<(Block, BlockSignatures)>>,
    },
    /// Get the highest block and its metadata.
    GetHighestBlockWithMetadata {
        /// The responder to call the results with.
        responder: Responder<Option<(Block, BlockSignatures)>>,
    },
    /// Get finality signatures for a Block hash.
    GetBlockSignatures {
        /// The hash for the request
        block_hash: BlockHash,
        /// Responder to call with the result.
        responder: Responder<Option<BlockSignatures>>,
    },
    /// Store finality signatures.
    PutBlockSignatures {
        /// Signatures that are to be stored.
        signatures: BlockSignatures,
        /// Responder to call with the result, if true then the signatures were successfully
        /// stored.
        responder: Responder<bool>,
    },
}

impl Display for StorageRequest {
    fn fmt(&self, formatter: &mut Formatter<'_>) -> fmt::Result {
        match self {
            StorageRequest::PutBlock { block, .. } => write!(formatter, "put {}", block),
            StorageRequest::GetBlock { block_hash, .. } => write!(formatter, "get {}", block_hash),
            StorageRequest::GetBlockHeaderAtHeight { height, .. } => {
                write!(formatter, "get block header at height {}", height)
            }
            StorageRequest::GetBlockAtHeight { height, .. } => {
                write!(formatter, "get block at height {}", height)
            }
            StorageRequest::GetHighestBlock { .. } => write!(formatter, "get highest block"),
            StorageRequest::GetSwitchBlockHeaderAtEraId { era_id, .. } => {
                write!(formatter, "get switch block header at era id {}", era_id)
            }
            StorageRequest::GetBlockHeaderForDeploy { deploy_hash, .. } => {
                write!(formatter, "get block header for deploy {}", deploy_hash)
            }
            StorageRequest::GetBlockHeader { block_hash, .. } => {
                write!(formatter, "get {}", block_hash)
            }
            StorageRequest::GetBlockTransfers { block_hash, .. } => {
                write!(formatter, "get transfers for {}", block_hash)
            }
            StorageRequest::PutDeploy { deploy, .. } => write!(formatter, "put {}", deploy),
            StorageRequest::GetDeploys { deploy_hashes, .. } => {
                write!(formatter, "get {}", DisplayIter::new(deploy_hashes.iter()))
            }
            StorageRequest::PutExecutionResults { block_hash, .. } => {
                write!(formatter, "put execution results for {}", block_hash)
            }
            StorageRequest::GetDeployAndMetadata { deploy_hash, .. } => {
                write!(formatter, "get deploy and metadata for {}", deploy_hash)
            }
            StorageRequest::GetBlockAndMetadataByHash { block_hash, .. } => {
                write!(
                    formatter,
                    "get block and metadata for block with hash: {}",
                    block_hash
                )
            }
            StorageRequest::GetBlockAndMetadataByHeight { block_height, .. } => {
                write!(
                    formatter,
                    "get block and metadata for block at height: {}",
                    block_height
                )
            }
            StorageRequest::GetHighestBlockWithMetadata { .. } => {
                write!(formatter, "get highest block with metadata")
            }
            StorageRequest::GetBlockSignatures { block_hash, .. } => {
                write!(
                    formatter,
                    "get finality signatures for block hash {}",
                    block_hash
                )
            }
            StorageRequest::PutBlockSignatures { .. } => {
                write!(formatter, "put finality signatures")
            }
            StorageRequest::GetFinalizedDeploys { ttl, .. } => {
                write!(formatter, "get finalized deploys, ttl: {:?}", ttl)
            }
        }
    }
}

/// State store request.
#[derive(DataSize, Debug, Serialize)]
#[repr(u8)]
pub(crate) enum StateStoreRequest {
    /// Stores a piece of state to storage.
    Save {
        /// Key to store under.
        key: Cow<'static, [u8]>,
        /// Value to store, already serialized.
        #[serde(skip_serializing)]
        data: Vec<u8>,
        /// Notification when storing is complete.
        responder: Responder<()>,
    },
    #[cfg(test)]
    /// Loads a piece of state from storage.
    Load {
        /// Key to load from.
        key: Cow<'static, [u8]>,
        /// Responder for value, if found, returning the previously passed in serialization form.
        responder: Responder<Option<Vec<u8>>>,
    },
}

impl Display for StateStoreRequest {
    fn fmt(&self, f: &mut Formatter<'_>) -> fmt::Result {
        match self {
            StateStoreRequest::Save { key, data, .. } => {
                write!(f, "save data under {} ({} bytes)", HexFmt(key), data.len())
            }
            #[cfg(test)]
            StateStoreRequest::Load { key, .. } => {
                write!(f, "load data from key {}", HexFmt(key))
            }
        }
    }
}

/// Details of a request for a list of deploys to propose in a new block.
#[derive(DataSize, Debug)]
pub(crate) struct BlockPayloadRequest {
    /// The context in which the new block will be proposed.
    pub(crate) context: BlockContext<ClContext>,
    /// The height of the next block to be finalized at the point the request was made.
    /// This is _only_ a way of expressing how many blocks have been finalized at the moment the
    /// request was made. Block Proposer uses this in order to determine if there might be any
    /// deploys that are neither in `past_deploys`, nor among the finalized deploys it knows of.
    pub(crate) next_finalized: u64,
    /// A list of validators reported as malicious in this block.
    pub(crate) accusations: Vec<PublicKey>,
    /// Random bit with which to construct the `BlockPayload` requested.
    pub(crate) random_bit: bool,
    /// Responder to call with the result.
    pub(crate) responder: Responder<Arc<BlockPayload>>,
}

/// A `BlockProposer` request.
#[derive(DataSize, Debug)]
#[must_use]
pub(crate) enum BlockProposerRequest {
    /// Request a list of deploys to propose in a new block.
    RequestBlockPayload(BlockPayloadRequest),
}

impl Display for BlockProposerRequest {
    fn fmt(&self, formatter: &mut Formatter<'_>) -> fmt::Result {
        match self {
            BlockProposerRequest::RequestBlockPayload(BlockPayloadRequest {
                context,
                next_finalized,
                responder: _,
                accusations: _,
                random_bit: _,
            }) => write!(
                formatter,
                "list for inclusion: instant {} height {} next_finalized {}",
                context.timestamp(),
                context.height(),
                next_finalized
            ),
        }
    }
}

/// Abstract RPC request.
///
/// An RPC request is an abstract request that does not concern itself with serialization or
/// transport.
#[derive(Debug)]
#[must_use]
pub(crate) enum RpcRequest<I> {
    /// Submit a deploy to be announced.
    SubmitDeploy {
        /// The deploy to be announced.
        deploy: Box<Deploy>,
        /// Responder to call.
        responder: Responder<Result<(), Error>>,
    },
    /// If `maybe_identifier` is `Some`, return the specified block if it exists, else `None`.  If
    /// `maybe_identifier` is `None`, return the latest block.
    GetBlock {
        /// The identifier (can either be a hash or the height) of the block to be retrieved.
        maybe_id: Option<BlockIdentifier>,
        /// Responder to call with the result.
        responder: Responder<Option<(Block, BlockSignatures)>>,
    },
    /// Return transfers for block by hash (if any).
    GetBlockTransfers {
        /// The hash of the block to retrieve transfers for.
        block_hash: BlockHash,
        /// Responder to call with the result.
        responder: Responder<Option<Vec<Transfer>>>,
    },
    /// Query the global state at the given root hash.
    QueryGlobalState {
        /// The state root hash.
        state_root_hash: Digest,
        /// Hex-encoded `casper_types::Key`.
        base_key: Key,
        /// The path components starting from the key as base.
        path: Vec<String>,
        /// Responder to call with the result.
        responder: Responder<Result<QueryResult, engine_state::Error>>,
    },
    /// Query the global state at the given root hash.
    QueryEraValidators {
        /// The global state hash.
        state_root_hash: Digest,
        /// The protocol version.
        protocol_version: ProtocolVersion,
        /// Responder to call with the result.
        responder: Responder<Result<EraValidators, GetEraValidatorsError>>,
    },
    /// Get the bids at the given root hash.
    GetBids {
        /// The global state hash.
        state_root_hash: Digest,
        /// Responder to call with the result.
        responder: Responder<Result<GetBidsResult, engine_state::Error>>,
    },
    /// Query the global state at the given root hash.
    GetBalance {
        /// The state root hash.
        state_root_hash: Digest,
        /// The purse URef.
        purse_uref: URef,
        /// Responder to call with the result.
        responder: Responder<Result<BalanceResult, engine_state::Error>>,
    },
    /// Return the specified deploy and metadata if it exists, else `None`.
    GetDeploy {
        /// The hash of the deploy to be retrieved.
        hash: DeployHash,
        /// Responder to call with the result.
        responder: Responder<Option<(Deploy, DeployMetadata)>>,
    },
    /// Return the connected peers.
    GetPeers {
        /// Responder to call with the result.
        responder: Responder<BTreeMap<I, String>>,
    },
    /// Return string formatted status or `None` if an error occurred.
    GetStatus {
        /// Responder to call with the result.
        responder: Responder<StatusFeed<I>>,
    },
}

impl<I> Display for RpcRequest<I> {
    fn fmt(&self, formatter: &mut Formatter<'_>) -> fmt::Result {
        match self {
            RpcRequest::SubmitDeploy { deploy, .. } => write!(formatter, "submit {}", *deploy),
            RpcRequest::GetBlock {
                maybe_id: Some(BlockIdentifier::Hash(hash)),
                ..
            } => write!(formatter, "get {}", hash),
            RpcRequest::GetBlock {
                maybe_id: Some(BlockIdentifier::Height(height)),
                ..
            } => write!(formatter, "get {}", height),
            RpcRequest::GetBlock { maybe_id: None, .. } => write!(formatter, "get latest block"),
            RpcRequest::GetBlockTransfers { block_hash, .. } => {
                write!(formatter, "get transfers {}", block_hash)
            }

            RpcRequest::QueryGlobalState {
                state_root_hash,
                base_key,
                path,
                ..
            } => write!(
                formatter,
                "query {}, base_key: {}, path: {:?}",
                state_root_hash, base_key, path
            ),
            RpcRequest::QueryEraValidators {
                state_root_hash, ..
            } => write!(formatter, "auction {}", state_root_hash),
            RpcRequest::GetBids {
                state_root_hash, ..
            } => {
                write!(formatter, "bids {}", state_root_hash)
            }
            RpcRequest::GetBalance {
                state_root_hash,
                purse_uref,
                ..
            } => write!(
                formatter,
                "balance {}, purse_uref: {}",
                state_root_hash, purse_uref
            ),
            RpcRequest::GetDeploy { hash, .. } => write!(formatter, "get {}", hash),
            RpcRequest::GetPeers { .. } => write!(formatter, "get peers"),
            RpcRequest::GetStatus { .. } => write!(formatter, "get status"),
        }
    }
}

/// Abstract REST request.
///
/// An REST request is an abstract request that does not concern itself with serialization or
/// transport.
#[derive(Debug)]
#[must_use]
pub(crate) enum RestRequest<I> {
    /// Return string formatted status or `None` if an error occurred.
    Status {
        /// Responder to call with the result.
        responder: Responder<StatusFeed<I>>,
    },
    /// Return string formatted, prometheus compatible metrics or `None` if an error occurred.
    Metrics {
        /// Responder to call with the result.
        responder: Responder<Option<String>>,
    },
    /// Returns schema of client-facing JSON-RPCs in OpenRPC format.
    RpcSchema {
        /// Responder to call with the result
        responder: Responder<OpenRpcSchema>,
    },
}

impl<I> Display for RestRequest<I> {
    fn fmt(&self, formatter: &mut Formatter<'_>) -> fmt::Result {
        match self {
            RestRequest::Status { .. } => write!(formatter, "get status"),
            RestRequest::Metrics { .. } => write!(formatter, "get metrics"),
            RestRequest::RpcSchema { .. } => write!(formatter, "get openrpc"),
        }
    }
}

/// A contract runtime request.
#[derive(Debug, Serialize)]
#[must_use]
pub(crate) enum ContractRuntimeRequest {
    /// A request to enqueue a `FinalizedBlock` for execution.
    EnqueueBlockForExecution {
        /// A `FinalizedBlock` to enqueue.
        finalized_block: FinalizedBlock,
        /// The deploys for that `FinalizedBlock`
        deploys: Vec<Deploy>,
    },

    /// Commit genesis chainspec.
    CommitGenesis {
        /// The chainspec.
        chainspec: Arc<Chainspec>,
        /// Responder to call with the result.
        responder: Responder<Result<GenesisSuccess, engine_state::Error>>,
    },
    /// A request to run upgrade.
    Upgrade {
        /// Upgrade config.
        #[serde(skip_serializing)]
        upgrade_config: Box<UpgradeConfig>,
        /// Responder to call with the upgrade result.
        responder: Responder<Result<UpgradeSuccess, engine_state::Error>>,
    },
    /// A query request.
    Query {
        /// Query request.
        #[serde(skip_serializing)]
        query_request: QueryRequest,
        /// Responder to call with the query result.
        responder: Responder<Result<QueryResult, engine_state::Error>>,
    },
    /// A balance request.
    GetBalance {
        /// Balance request.
        #[serde(skip_serializing)]
        balance_request: BalanceRequest,
        /// Responder to call with the balance result.
        responder: Responder<Result<BalanceResult, engine_state::Error>>,
    },
    /// Returns validator weights.
    GetEraValidators {
        /// Get validators weights request.
        #[serde(skip_serializing)]
        request: EraValidatorsRequest,
        /// Responder to call with the result.
        responder: Responder<Result<EraValidators, GetEraValidatorsError>>,
    },
    /// Return bids at a given state root hash
    GetBids {
        /// Get bids request.
        #[serde(skip_serializing)]
        get_bids_request: GetBidsRequest,
        /// Responder to call with the result.
        responder: Responder<Result<GetBidsResult, engine_state::Error>>,
    },
    /// Check if validator is bonded in the future era (identified by `era_id`).
    IsBonded {
        /// State root hash of the LFB.
        state_root_hash: Digest,
        /// Validator public key.
        public_key: PublicKey,
        /// Era ID in which validator should be bonded in.
        era_id: EraId,
        /// Protocol version at the `state_root_hash`.
        protocol_version: ProtocolVersion,
        /// Responder,
        responder: Responder<Result<bool, GetEraValidatorsError>>,
    },
    /// Read a trie by its hash key
    ReadTrie {
        /// The hash of the value to get from the `TrieStore`
        trie_key: Blake2bHash,
        /// Responder to call with the result.
        responder: Responder<Option<Trie<Key, StoredValue>>>,
    },
    /// Insert a trie into global storage
    PutTrie {
        /// The hash of the value to get from the `TrieStore`
        trie: Box<Trie<Key, StoredValue>>,
        /// Responder to call with the result.
        responder: Responder<Result<Vec<Blake2bHash>, engine_state::Error>>,
    },
    /// Execute a provided protoblock
    ExecuteBlock {
        /// The protocol version of the block to execute.
        protocol_version: ProtocolVersion,
        /// The state of the storage and blockchain to use to make the new block.
        execution_pre_state: ExecutionPreState,
        /// The finalized block to execute; must have the same height as the child height specified
        /// by the `execution_pre_state`.
        finalized_block: FinalizedBlock,
        /// The deploys for the block to execute; must correspond to the deploy and execution
        /// hashes of the `finalized_block` in that order.
        deploys: Vec<Deploy>,
        /// Responder to call with the result.
        responder: Responder<Result<BlockAndExecutionEffects, BlockExecutionError>>,
    },
}

impl Display for ContractRuntimeRequest {
    fn fmt(&self, formatter: &mut Formatter<'_>) -> fmt::Result {
        match self {
            ContractRuntimeRequest::EnqueueBlockForExecution {
                finalized_block,
                deploys: _,
            } => {
                write!(formatter, "finalized_block: {}", finalized_block)
            }
            ContractRuntimeRequest::CommitGenesis { chainspec, .. } => {
                write!(
                    formatter,
                    "commit genesis {}",
                    chainspec.protocol_config.version
                )
            }

            ContractRuntimeRequest::Upgrade { upgrade_config, .. } => {
                write!(formatter, "upgrade request: {:?}", upgrade_config)
            }

            ContractRuntimeRequest::Query { query_request, .. } => {
                write!(formatter, "query request: {:?}", query_request)
            }

            ContractRuntimeRequest::GetBalance {
                balance_request, ..
            } => write!(formatter, "balance request: {:?}", balance_request),

            ContractRuntimeRequest::GetEraValidators { request, .. } => {
                write!(formatter, "get era validators: {:?}", request)
            }

            ContractRuntimeRequest::GetBids {
                get_bids_request, ..
            } => {
                write!(formatter, "get bids request: {:?}", get_bids_request)
            }

            ContractRuntimeRequest::IsBonded {
                public_key, era_id, ..
            } => {
                write!(formatter, "is {} bonded in era {}", public_key, era_id)
            }
            ContractRuntimeRequest::ReadTrie { trie_key, .. } => {
                write!(formatter, "get trie_key: {}", trie_key)
            }
            ContractRuntimeRequest::PutTrie { trie, .. } => {
                write!(formatter, "trie: {:?}", trie)
            }
            ContractRuntimeRequest::ExecuteBlock {
                finalized_block, ..
            } => {
                write!(formatter, "Execute finalized block: {}", finalized_block)
            }
        }
    }
}

/// Fetcher related requests.
#[derive(Debug, Serialize)]
#[must_use]
pub(crate) enum FetcherRequest<I, T: Item> {
    /// Return the specified item if it exists, else `None`.
    Fetch {
        /// The ID of the item to be retrieved.
        id: T::Id,
        /// The peer id of the peer to be asked if the item is not held locally
        peer: I,
        /// Responder to call with the result.
        responder: Responder<Option<FetchResult<T, I>>>,
    },
}

impl<I, T: Item> Display for FetcherRequest<I, T> {
    fn fmt(&self, formatter: &mut Formatter<'_>) -> fmt::Result {
        match self {
            FetcherRequest::Fetch { id, .. } => write!(formatter, "request item by id {}", id),
        }
    }
}

/// A block validator request.
#[derive(Debug)]
#[must_use]
pub(crate) struct BlockValidationRequest<I> {
    /// The block to be validated.
    pub(crate) block: ValidatingBlock,
    /// The sender of the block, which will be asked to provide all missing deploys.
    pub(crate) sender: I,
    /// Responder to call with the result.
    ///
    /// Indicates whether or not validation was successful.
    pub(crate) responder: Responder<bool>,
}

impl<I: Display> Display for BlockValidationRequest<I> {
    fn fmt(&self, f: &mut Formatter<'_>) -> fmt::Result {
        let BlockValidationRequest { block, sender, .. } = self;
        write!(f, "validate block {} from {}", block, sender)
    }
}

type BlockHeight = u64;

#[derive(Debug, Serialize)]
/// Requests issued to the Linear Chain component.
pub(crate) enum LinearChainRequest<I> {
    /// Request whole block from the linear chain, by hash.
    BlockRequest(BlockHash, I),
    /// Request for a linear chain block at height.
    BlockAtHeight(BlockHeight, I),
}

impl<I: Display> Display for LinearChainRequest<I> {
    fn fmt(&self, f: &mut Formatter<'_>) -> std::fmt::Result {
        match self {
            LinearChainRequest::BlockRequest(bh, peer) => {
                write!(f, "block request for hash {} from {}", bh, peer)
            }
            LinearChainRequest::BlockAtHeight(height, sender) => {
                write!(f, "block request for {} from {}", height, sender)
            }
        }
    }
}

#[derive(DataSize, Debug)]
#[must_use]
/// Consensus component requests.
pub(crate) enum ConsensusRequest {
    /// Request for our public key, and if we're a validator, the next round length.
    Status(Responder<Option<(PublicKey, Option<TimeDiff>)>>),
    /// Request for a list of validator status changes, by public key.
    ValidatorInfo(Responder<BTreeMap<PublicKey, Vec<(EraId, ValidatorChange)>>>),
}

/// ChainspecLoader component requests.
#[derive(Debug, Serialize)]
pub(crate) enum ChainspecLoaderRequest {
    /// Chainspec info request.
    GetChainspecInfo(Responder<ChainspecInfo>),
    /// Request for information about the current run.
    GetCurrentRunInfo(Responder<CurrentRunInfo>),
}

impl Display for ChainspecLoaderRequest {
    fn fmt(&self, f: &mut Formatter<'_>) -> std::fmt::Result {
        match self {
            ChainspecLoaderRequest::GetChainspecInfo(_) => write!(f, "get chainspec info"),
            ChainspecLoaderRequest::GetCurrentRunInfo(_) => write!(f, "get current run info"),
        }
    }
}<|MERGE_RESOLUTION|>--- conflicted
+++ resolved
@@ -38,15 +38,10 @@
     components::{
         block_validator::ValidatingBlock,
         chainspec_loader::CurrentRunInfo,
-<<<<<<< HEAD
         consensus::{BlockContext, ClContext, ValidatorChange},
-        contract_runtime::{EraValidatorsRequest, ValidatorWeightsByEraIdRequest},
-=======
-        consensus::{BlockContext, ClContext},
         contract_runtime::{
             BlockAndExecutionEffects, BlockExecutionError, EraValidatorsRequest, ExecutionPreState,
         },
->>>>>>> ec33bf7b
         deploy_acceptor::Error,
         fetcher::FetchResult,
     },

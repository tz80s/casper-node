--- conflicted
+++ resolved
@@ -11,15 +11,10 @@
     unwrap_or_revert::UnwrapOrRevert,
 };
 use casper_types::{
-<<<<<<< HEAD
-    account::AccountHash, contracts::Parameters, ApiError, CLType, ContractHash, EntryPoint,
-    EntryPointAccess, EntryPointType, EntryPoints, Key, NamedKeys, RuntimeArgs, URef, U512,
-=======
     account::AccountHash,
     addressable_entity::{NamedKeys, Parameters},
     ApiError, CLType, ContractHash, EntryPoint, EntryPointAccess, EntryPointType, EntryPoints, Key,
     RuntimeArgs, URef, U512,
->>>>>>> a0147930
 };
 
 const DONATION_AMOUNT: u64 = 1;

//! Announcement effects.
//!
//! Announcements indicate new incoming data or events from various sources. See the top-level
//! module documentation for details.

use std::{
    collections::BTreeMap,
    fmt::{self, Debug, Display, Formatter},
    fs::File,
};

use datasize::DataSize;
use itertools::Itertools;
use serde::Serialize;

use casper_types::{EraId, ExecutionEffect, PublicKey, Timestamp, U512};

use crate::{
    components::{
<<<<<<< HEAD
        chainspec_loader::NextUpgrade, deploy_acceptor::Error, diagnostics_port::FileSerializer,
        small_network::blocklist::BlocklistJustification,
=======
        consensus::{ClContext, ProposedBlock},
        deploy_acceptor::Error,
        diagnostics_port::FileSerializer,
        network::blocklist::BlocklistJustification,
        upgrade_watcher::NextUpgrade,
>>>>>>> ea7d7b2b
    },
    effect::Responder,
    types::{
        Deploy, DeployHash, FinalitySignature, FinalizedBlock, GossiperItem, Item, MetaBlock,
        NodeId,
    },
    utils::Source,
};

/// Control announcements are special announcements handled directly by the runtime/runner.
///
/// Reactors are never passed control announcements back in and every reactor event must be able to
/// be constructed from a `ControlAnnouncement` to be run.
///
/// Control announcements also use a priority queue to ensure that a component that reports a fatal
/// error is given as few follow-up events as possible. However, there currently is no guarantee
/// that this happens.
#[derive(Serialize)]
#[must_use]
pub(crate) enum ControlAnnouncement {
    /// A shutdown has been requested by the user.
    ShutdownDueToUserRequest,

    /// The node should shut down with exit code 0 in readiness for the next binary to start.
    ShutdownForUpgrade,

    /// The component has encountered a fatal error and cannot continue.
    ///
    /// This usually triggers a shutdown of the application.
    FatalError {
        file: &'static str,
        line: u32,
        msg: String,
    },
    /// An external event queue dump has been requested.
    QueueDumpRequest {
        /// The format to dump the queue in.
        #[serde(skip)]
        dump_format: QueueDumpFormat,
        /// Responder called when the dump has been finished.
        finished: Responder<()>,
    },
}

impl Debug for ControlAnnouncement {
    fn fmt(&self, f: &mut Formatter<'_>) -> fmt::Result {
        match self {
            ControlAnnouncement::ShutdownDueToUserRequest => write!(f, "ShutdownDueToUserRequest"),
            ControlAnnouncement::ShutdownForUpgrade => write!(f, "ShutdownForUpgrade"),
            ControlAnnouncement::FatalError { file, line, msg } => f
                .debug_struct("FatalError")
                .field("file", file)
                .field("line", line)
                .field("msg", msg)
                .finish(),
            ControlAnnouncement::QueueDumpRequest { .. } => {
                f.debug_struct("QueueDump").finish_non_exhaustive()
            }
        }
    }
}

impl Display for ControlAnnouncement {
    fn fmt(&self, f: &mut Formatter<'_>) -> fmt::Result {
        match self {
            ControlAnnouncement::ShutdownDueToUserRequest => {
                write!(f, "shutdown due to user request")
            }
            ControlAnnouncement::ShutdownForUpgrade => write!(f, "shutdown for upgrade"),
            ControlAnnouncement::FatalError { file, line, msg } => {
                write!(f, "fatal error [{}:{}]: {}", file, line, msg)
            }
            ControlAnnouncement::QueueDumpRequest { .. } => {
                write!(f, "dump event queue")
            }
        }
    }
}

/// A component has encountered a fatal error and cannot continue.
///
/// This usually triggers a shutdown of the application.
#[derive(Serialize, Debug)]
#[must_use]
pub(crate) struct FatalAnnouncement {
    pub(crate) file: &'static str,
    pub(crate) line: u32,
    pub(crate) msg: String,
}

impl Display for FatalAnnouncement {
    fn fmt(&self, f: &mut Formatter<'_>) -> fmt::Result {
        write!(f, "fatal error [{}:{}]: {}", self.file, self.line, self.msg)
    }
}

#[derive(DataSize, Serialize, Debug)]
pub(crate) struct MetaBlockAnnouncement(pub(crate) MetaBlock);

impl Display for MetaBlockAnnouncement {
    fn fmt(&self, f: &mut Formatter<'_>) -> fmt::Result {
        write!(
            f,
            "announcement for meta block {} at height {}",
            self.0.block.hash(),
            self.0.block.height(),
        )
    }
}

/// Queue dump format with handler.
#[derive(Serialize)]
pub(crate) enum QueueDumpFormat {
    /// Dump using given serde serializer.
    Serde(#[serde(skip)] FileSerializer),
    /// Dump writing debug output to file.
    Debug(#[serde(skip)] File),
}

impl QueueDumpFormat {
    /// Creates a new queue dump serde format.
    pub(crate) fn serde(serializer: FileSerializer) -> Self {
        QueueDumpFormat::Serde(serializer)
    }

    /// Creates a new queue dump debug format.
    pub(crate) fn debug(file: File) -> Self {
        QueueDumpFormat::Debug(file)
    }
}

/// An RPC API server announcement.
#[derive(Debug, Serialize)]
#[must_use]
pub(crate) enum RpcServerAnnouncement {
    /// A new deploy received.
    DeployReceived {
        /// The received deploy.
        deploy: Box<Deploy>,
        /// A client responder in the case where a client submits a deploy.
        responder: Option<Responder<Result<(), Error>>>,
    },
}

impl Display for RpcServerAnnouncement {
    fn fmt(&self, formatter: &mut Formatter<'_>) -> fmt::Result {
        match self {
            RpcServerAnnouncement::DeployReceived { deploy, .. } => {
                write!(formatter, "api server received {}", deploy.hash())
            }
        }
    }
}

/// A `DeployAcceptor` announcement.
#[derive(Debug, Serialize)]
pub(crate) enum DeployAcceptorAnnouncement {
    /// A deploy which wasn't previously stored on this node has been accepted and stored.
    AcceptedNewDeploy {
        /// The new deploy.
        deploy: Box<Deploy>,
        /// The source (peer or client) of the deploy.
        source: Source,
    },

    /// An invalid deploy was received.
    InvalidDeploy {
        /// The invalid deploy.
        deploy: Box<Deploy>,
        /// The source (peer or client) of the deploy.
        source: Source,
    },
}

impl Display for DeployAcceptorAnnouncement {
    fn fmt(&self, formatter: &mut Formatter<'_>) -> fmt::Result {
        match self {
            DeployAcceptorAnnouncement::AcceptedNewDeploy { deploy, source } => write!(
                formatter,
                "accepted new deploy {} from {}",
                deploy.hash(),
                source
            ),
            DeployAcceptorAnnouncement::InvalidDeploy { deploy, source } => {
                write!(
                    formatter,
                    "invalid deploy {} from {}",
                    deploy.hash(),
                    source
                )
            }
        }
    }
}

#[derive(Debug, Serialize)]
pub(crate) enum DeployBufferAnnouncement {
    /// Hashes of the deploys that expired.
    DeploysExpired(Vec<DeployHash>),
}

impl Display for DeployBufferAnnouncement {
    fn fmt(&self, f: &mut Formatter<'_>) -> fmt::Result {
        match self {
            DeployBufferAnnouncement::DeploysExpired(hashes) => {
                write!(f, "pruned hashes: {}", hashes.iter().join(", "))
            }
        }
    }
}

/// A consensus announcement.
#[derive(Debug)]
pub(crate) enum ConsensusAnnouncement {
    /// A block was proposed.
    Proposed(Box<ProposedBlock<ClContext>>),
    /// A block was finalized.
    Finalized(Box<FinalizedBlock>),
    /// An equivocation has been detected.
    Fault {
        /// The Id of the era in which the equivocation was detected
        era_id: EraId,
        /// The public key of the equivocator.
        public_key: Box<PublicKey>,
        /// The timestamp when the evidence of the equivocation was detected.
        timestamp: Timestamp,
    },
}

impl Display for ConsensusAnnouncement {
    fn fmt(&self, formatter: &mut Formatter<'_>) -> fmt::Result {
        match self {
            ConsensusAnnouncement::Proposed(block) => {
                write!(formatter, "proposed block payload {}", block)
            }
            ConsensusAnnouncement::Finalized(block) => {
                write!(formatter, "finalized block payload {}", block)
            }
            ConsensusAnnouncement::Fault {
                era_id,
                public_key,
                timestamp,
            } => write!(
                formatter,
                "Validator fault with public key: {} has been identified at time: {} in {}",
                public_key, timestamp, era_id,
            ),
        }
    }
}

/// Notable / unexpected peer behavior has been detected by some part of the system.
#[derive(Debug, Serialize)]
pub(crate) enum PeerBehaviorAnnouncement {
    /// A given peer committed a blockable offense.
    OffenseCommitted {
        /// The peer ID of the offending node.
        offender: Box<NodeId>,
        /// Justification for blocking the peer.
        justification: Box<BlocklistJustification>,
    },
}

impl Display for PeerBehaviorAnnouncement {
    fn fmt(&self, f: &mut Formatter<'_>) -> fmt::Result {
        match self {
<<<<<<< HEAD
            BlocklistAnnouncement::OffenseCommitted {
=======
            PeerBehaviorAnnouncement::OffenseCommitted {
>>>>>>> ea7d7b2b
                offender,
                justification,
            } => {
                write!(f, "peer {} committed offense: {}", offender, justification)
            }
        }
    }
}

/// A Gossiper announcement.
#[derive(Debug)]
pub(crate) enum GossiperAnnouncement<T: GossiperItem> {
    /// A new gossip has been received, but not necessarily the full item.
    GossipReceived { item_id: T::Id, sender: NodeId },

    /// A new item has been received, where the item's ID is the complete item.
    NewCompleteItem(T::Id),

    /// A new item has been received where the item's ID is NOT the complete item.
    NewItemBody { item: Box<T>, sender: NodeId },

    /// Finished gossiping about the indicated item.
    FinishedGossiping(T::Id),
}

impl<T: GossiperItem> Display for GossiperAnnouncement<T> {
    fn fmt(&self, f: &mut Formatter<'_>) -> fmt::Result {
        match self {
            GossiperAnnouncement::GossipReceived { item_id, sender } => {
                write!(f, "new gossiped item {} from sender {}", item_id, sender)
            }
            GossiperAnnouncement::NewCompleteItem(item) => write!(f, "new complete item {}", item),
            GossiperAnnouncement::NewItemBody { item, sender } => {
                write!(f, "new item body {} from {}", item.id(), sender)
            }
            GossiperAnnouncement::FinishedGossiping(item_id) => {
                write!(f, "finished gossiping {}", item_id)
            }
        }
    }
}

/// A chainspec loader announcement.
#[derive(Debug, Serialize)]
pub(crate) enum UpgradeWatcherAnnouncement {
    /// New upgrade recognized.
    UpgradeActivationPointRead(NextUpgrade),
}

impl Display for UpgradeWatcherAnnouncement {
    fn fmt(&self, f: &mut Formatter<'_>) -> fmt::Result {
        match self {
            UpgradeWatcherAnnouncement::UpgradeActivationPointRead(next_upgrade) => {
                write!(f, "read {}", next_upgrade)
            }
        }
    }
}

/// A ContractRuntime announcement.
#[derive(Debug, Serialize)]
pub(crate) enum ContractRuntimeAnnouncement {
    /// A step was committed successfully and has altered global state.
    CommitStepSuccess {
        /// The era id in which the step was committed to global state.
        era_id: EraId,
        /// The operations and transforms committed to global state.
        execution_effect: ExecutionEffect,
    },
    /// New era validators.
    UpcomingEraValidators {
        /// The era id in which the step was committed to global state.
        era_that_is_ending: EraId,
        /// The validators for the eras after the `era_that_is_ending` era.
        upcoming_era_validators: BTreeMap<EraId, BTreeMap<PublicKey, U512>>,
    },
}

impl Display for ContractRuntimeAnnouncement {
    fn fmt(&self, f: &mut Formatter<'_>) -> fmt::Result {
        match self {
            ContractRuntimeAnnouncement::CommitStepSuccess { era_id, .. } => {
                write!(f, "commit step completed for {}", era_id)
            }
            ContractRuntimeAnnouncement::UpcomingEraValidators {
                era_that_is_ending, ..
            } => {
                write!(
                    f,
                    "upcoming era validators after current {}.",
                    era_that_is_ending,
                )
            }
        }
    }
<<<<<<< HEAD
=======
}

#[derive(Debug, Serialize)]
pub(crate) enum BlockAccumulatorAnnouncement {
    /// A finality signature which wasn't previously stored on this node has been accepted and
    /// stored.
    AcceptedNewFinalitySignature {
        finality_signature: Box<FinalitySignature>,
    },
}

impl Display for BlockAccumulatorAnnouncement {
    fn fmt(&self, f: &mut Formatter<'_>) -> fmt::Result {
        match self {
            BlockAccumulatorAnnouncement::AcceptedNewFinalitySignature { finality_signature } => {
                write!(f, "finality signature {} accepted", finality_signature.id())
            }
        }
    }
>>>>>>> ea7d7b2b
}<|MERGE_RESOLUTION|>--- conflicted
+++ resolved
@@ -17,16 +17,11 @@
 
 use crate::{
     components::{
-<<<<<<< HEAD
-        chainspec_loader::NextUpgrade, deploy_acceptor::Error, diagnostics_port::FileSerializer,
-        small_network::blocklist::BlocklistJustification,
-=======
         consensus::{ClContext, ProposedBlock},
         deploy_acceptor::Error,
         diagnostics_port::FileSerializer,
         network::blocklist::BlocklistJustification,
         upgrade_watcher::NextUpgrade,
->>>>>>> ea7d7b2b
     },
     effect::Responder,
     types::{
@@ -293,11 +288,7 @@
 impl Display for PeerBehaviorAnnouncement {
     fn fmt(&self, f: &mut Formatter<'_>) -> fmt::Result {
         match self {
-<<<<<<< HEAD
-            BlocklistAnnouncement::OffenseCommitted {
-=======
             PeerBehaviorAnnouncement::OffenseCommitted {
->>>>>>> ea7d7b2b
                 offender,
                 justification,
             } => {
@@ -393,8 +384,6 @@
             }
         }
     }
-<<<<<<< HEAD
-=======
 }
 
 #[derive(Debug, Serialize)]
@@ -414,5 +403,4 @@
             }
         }
     }
->>>>>>> ea7d7b2b
 }
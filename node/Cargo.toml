--- conflicted
+++ resolved
@@ -1,10 +1,6 @@
 [package]
 name = "casper-node"
-<<<<<<< HEAD
 version = "1.0.1" # when updating, also update 'html_root_url' in lib.rs
-=======
-version = "1.1.0" # when updating, also update 'html_root_url' in lib.rs
->>>>>>> 5ac76aea
 authors = ["Marc Brinkmann <marc@casperlabs.io>", "Fraser Hutchison <fraser@casperlabs.io>"]
 edition = "2018"
 description = "The Casper blockchain node"
@@ -23,15 +19,9 @@
 base64 = "0.13.0"
 bincode = "1.3.1"
 blake2 = { version = "0.9.0", default-features = false }
-<<<<<<< HEAD
 casper-execution-engine = { version = "1.0.1", path = "../execution_engine" }
 casper-node-macros = { version = "1.0.1", path = "../node_macros" }
 casper-types = { version = "1.0.1", path = "../types", features = ["std", "gens"] }
-=======
-casper-execution-engine = { version = "1.1.0", path = "../execution_engine" }
-casper-node-macros = { version = "1.1.0", path = "../node_macros" }
-casper-types = { version = "1.1.0", path = "../types", features = ["std", "gens"] }
->>>>>>> 5ac76aea
 chrono = "0.4.10"
 datasize = { version = "0.2.9", features = ["detailed", "fake_clock-types", "futures-types", "smallvec-types", "tokio-types"] }
 derive_more = "0.99.7"

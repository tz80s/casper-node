pub(crate) mod config;
mod state_reader;
mod state_tracker;
#[cfg(test)]
mod testing;
mod update;

use std::{
    collections::{BTreeMap, BTreeSet},
    fs,
};

use casper_engine_test_support::LmdbWasmTestBuilder;
use casper_types::{
    system::auction::{Bid, Delegator, SeigniorageRecipient, SeigniorageRecipientsSnapshot},
    CLValue, EraId, PublicKey, StoredValue, U512,
};

use clap::ArgMatches;

use crate::utils::{hash_from_str, validators_diff, ValidatorInfo, ValidatorsDiff};

use self::{
    config::{AccountConfig, Config, Transfer},
    state_reader::StateReader,
    state_tracker::StateTracker,
    update::Update,
};

pub(crate) fn generate_generic_update(matches: &ArgMatches<'_>) {
    let data_dir = matches.value_of("data_dir").unwrap_or(".");
    let state_hash = hash_from_str(matches.value_of("hash").unwrap());
    let config_path = matches.value_of("config_file").unwrap();

    let config_bytes = fs::read(config_path).expect("couldn't read the config file");
    let config: Config = toml::from_slice(&config_bytes).expect("couldn't parse the config file");

    let builder = LmdbWasmTestBuilder::open_raw(data_dir, Default::default(), state_hash);

    update_from_config(builder, config);
}

fn get_update<T: StateReader>(reader: T, config: Config) -> Update {
    let mut state_tracker = StateTracker::new(reader);

    process_transfers(&mut state_tracker, &config.transfers);

    update_account_balances(&mut state_tracker, &config.accounts);

    let validators = update_auction_state(
        &mut state_tracker,
        &config.accounts,
        config.only_listed_validators,
        config.slash_instead_of_unbonding,
    );

    let entries = state_tracker.get_entries();

    Update::new(entries, validators)
}

pub(crate) fn update_from_config<T: StateReader>(reader: T, config: Config) {
    let update = get_update(reader, config);
    update.print();
}

fn process_transfers<T: StateReader>(state: &mut StateTracker<T>, transfers: &[Transfer]) {
    for transfer in transfers {
        state.execute_transfer(transfer);
    }
}

fn update_account_balances<T: StateReader>(
    state: &mut StateTracker<T>,
    accounts: &[AccountConfig],
) {
    for account in accounts {
<<<<<<< HEAD
        let target_balance = if let Some(balance) = account.balance {
            balance
        } else {
            continue;
        };
        let account_hash = account.public_key.to_account_hash();
        if let Some(account) = state.get_account(&account_hash) {
            state.set_purse_balance(account.main_purse(), target_balance);
        } else {
            state.create_addressable_entity_for_account(account_hash, target_balance);
=======
        if let Some(target_balance) = account.balance {
            let account_hash = account.public_key.to_account_hash();
            if let Some(account) = state.get_account(&account_hash) {
                state.set_purse_balance(account.main_purse(), target_balance);
            } else {
                state.create_account(account_hash, target_balance);
            }
>>>>>>> 5386d130
        }
    }
}

/// Returns the complete set of validators immediately after the upgrade,
/// if the validator set changed.
fn update_auction_state<T: StateReader>(
    state: &mut StateTracker<T>,
    accounts: &[AccountConfig],
    only_listed_validators: bool,
    slash: bool,
) -> Option<Vec<ValidatorInfo>> {
    // Read the old SeigniorageRecipientsSnapshot
    let (validators_key, old_snapshot) = state.read_snapshot();

    // Create a new snapshot based on the old one and the supplied validators.
    let new_snapshot = if only_listed_validators {
        gen_snapshot_only_listed(
            *old_snapshot.keys().next().unwrap(),
            old_snapshot.len() as u64,
            accounts,
        )
    } else {
        gen_snapshot_from_old(old_snapshot.clone(), accounts)
    };

    if new_snapshot == old_snapshot {
        return None;
    }

    // Save the write to the snapshot key.
    state.write_entry(
        validators_key,
        StoredValue::from(CLValue::from_t(new_snapshot.clone()).unwrap()),
    );

    let validators_diff = validators_diff(&old_snapshot, &new_snapshot);

    add_and_remove_bids(
        state,
        &validators_diff,
        &new_snapshot,
        only_listed_validators,
        slash,
    );

    if slash {
        state.remove_withdraws_and_unbonds(&validators_diff.removed);
    }

    // We need to output the validators for the next era, which are contained in the first entry
    // in the snapshot.
    Some(
        new_snapshot
            .values()
            .next()
            .expect("snapshot should have at least one entry")
            .iter()
            .map(|(public_key, seigniorage_recipient)| ValidatorInfo {
                public_key: public_key.clone(),
                weight: seigniorage_recipient
                    .total_stake()
                    .expect("total validator stake too large"),
            })
            .collect(),
    )
}

/// Generates a new `SeigniorageRecipientsSnapshot` based on:
/// - The starting era ID (the era ID at which the snapshot should start).
/// - Count - the number of eras to be included in the snapshot.
/// - The list of configured accounts.
fn gen_snapshot_only_listed(
    starting_era_id: EraId,
    count: u64,
    accounts: &[AccountConfig],
) -> SeigniorageRecipientsSnapshot {
    let mut new_snapshot = BTreeMap::new();
    let mut era_validators = BTreeMap::new();
    for account in accounts {
        // don't add validators with zero stake to the snapshot
        let validator_cfg = match &account.validator {
            Some(validator) if validator.bonded_amount != U512::zero() => validator,
            _ => continue,
        };
        let seigniorage_recipient = SeigniorageRecipient::new(
            validator_cfg.bonded_amount,
            validator_cfg.delegation_rate.unwrap_or_default(),
            validator_cfg.delegators_map().unwrap_or_default(),
        );
        let _ = era_validators.insert(account.public_key.clone(), seigniorage_recipient);
    }
    for era_id in starting_era_id.iter(count) {
        let _ = new_snapshot.insert(era_id, era_validators.clone());
    }

    new_snapshot
}

/// Generates a new `SeigniorageRecipientsSnapshot` by modifying the stakes listed in the old
/// snapshot according to the supplied list of configured accounts.
fn gen_snapshot_from_old(
    mut snapshot: SeigniorageRecipientsSnapshot,
    accounts: &[AccountConfig],
) -> SeigniorageRecipientsSnapshot {
    // Read the modifications to be applied to the validators set from the config.
    let validators_map: BTreeMap<_, _> = accounts
        .iter()
        .filter_map(|acc| {
            acc.validator
                .as_ref()
                .map(|validator| (acc.public_key.clone(), validator.clone()))
        })
        .collect();

    // We will be modifying the entries in the old snapshot passed in as `snapshot` according to
    // the config.
    for recipients in snapshot.values_mut() {
        // We use `retain` to drop some entries and modify some of the ones that will be retained.
        recipients.retain(
            |public_key, recipient| match validators_map.get(public_key) {
                // If the validator's stake is configured to be zero, we drop them from the
                // snapshot.
                Some(validator) if validator.bonded_amount.is_zero() => false,
                // Otherwise, we keep them, but modify the properties.
                Some(validator) => {
                    *recipient = SeigniorageRecipient::new(
                        validator.bonded_amount,
                        validator
                            .delegation_rate
                            // If the delegation rate wasn't specified in the config, keep the one
                            // from the old snapshot.
                            .unwrap_or(*recipient.delegation_rate()),
                        validator
                            .delegators_map()
                            // If the delegators weren't specified in the config, keep the ones
                            // from the old snapshot.
                            .unwrap_or_else(|| recipient.delegator_stake().clone()),
                    );
                    true
                }
                // Validators not present in the config will be kept unmodified.
                None => true,
            },
        );

        // Add the validators that weren't present in the old snapshot.
        for (public_key, validator) in &validators_map {
            if recipients.contains_key(public_key) {
                continue;
            }

            if validator.bonded_amount != U512::zero() {
                recipients.insert(
                    public_key.clone(),
                    SeigniorageRecipient::new(
                        validator.bonded_amount,
                        // Unspecified delegation rate will be treated as 0.
                        validator.delegation_rate.unwrap_or_default(),
                        // Unspecified delegators will be treated as an empty list.
                        validator.delegators_map().unwrap_or_default(),
                    ),
                );
            }
        }
    }

    // Return the modified snapshot.
    snapshot
}

/// Generates a set of writes necessary to "fix" the bids, ie.:
/// - set the bids of the new validators to their desired stakes,
/// - remove the bids of the old validators that are no longer validators,
/// - if `only_listed_validators` is true, remove all the bids that are larger than the smallest bid
///   among the new validators (necessary, because such bidders would outbid the validators decided
///   by the social consensus).
pub fn add_and_remove_bids<T: StateReader>(
    state: &mut StateTracker<T>,
    validators_diff: &ValidatorsDiff,
    new_snapshot: &SeigniorageRecipientsSnapshot,
    only_listed_validators: bool,
    slash: bool,
) {
    let to_unbid = if only_listed_validators {
        let large_bids = find_large_bids(state, new_snapshot);
        validators_diff
            .removed
            .union(&large_bids)
            .cloned()
            .collect()
    } else {
        validators_diff.removed.clone()
    };

    for (pub_key, seigniorage_recipient) in new_snapshot.values().rev().next().unwrap() {
        create_or_update_bid(state, pub_key, seigniorage_recipient, slash);
    }

    // Refresh the bids - we modified them above.
    let bids = state.get_bids();

    for pub_key in to_unbid {
        if let Some(bid) = bids.get(&pub_key) {
            let new_bid = Bid::empty(pub_key.clone(), *bid.bonding_purse());
            state.set_bid(pub_key.clone(), new_bid, slash);
        }
    }
}

/// Returns the set of public keys that have bids larger than the smallest bid among the new
/// validators.
fn find_large_bids<T: StateReader>(
    state: &mut StateTracker<T>,
    snapshot: &SeigniorageRecipientsSnapshot,
) -> BTreeSet<PublicKey> {
    let seigniorage_recipients = snapshot.values().next().unwrap();
    let min_bid = seigniorage_recipients
        .values()
        .map(|recipient| {
            recipient
                .total_stake()
                .expect("should have valid total stake")
        })
        .min()
        .unwrap();
    state
        .get_bids()
        .into_iter()
        .filter(|(pub_key, bid)| {
            bid.total_staked_amount()
                .map_or(true, |amount| amount >= min_bid)
                && !seigniorage_recipients.contains_key(pub_key)
        })
        .map(|(pub_key, _bid)| pub_key)
        .collect()
}

/// Updates the amount of an existing bid for the given public key, or creates a new one.
fn create_or_update_bid<T: StateReader>(
    state: &mut StateTracker<T>,
    pub_key: &PublicKey,
    recipient: &SeigniorageRecipient,
    slash: bool,
) {
    // Checks whether the data in the bid is the same as in the recipient info from a snapshot.
    let check_bid = |bid: &Bid| {
        let bid_delegators: BTreeMap<_, _> = bid
            .delegators()
            .iter()
            .map(|(key, delegator)| (key.clone(), *delegator.staked_amount()))
            .collect();
        &bid_delegators == recipient.delegator_stake() && *bid.staked_amount() == *recipient.stake()
    };

    // Check whether we need to do anything with the bid - if it exists and matches the snapshot,
    // nothing needs to be done. Otherwise we need to either create it, or change it so that it
    // matches the snapshot.
    if state
        .get_bids()
        .get(pub_key)
        .map(check_bid)
        .unwrap_or(false)
    {
        // The stake and delegators match the snapshot, nothing to do.
        return;
    }

    let stake = *recipient.stake();
    let new_bid = if let Some(old_bid) = state.get_bids().get(pub_key) {
        let mut bid = Bid::unlocked(
            pub_key.clone(),
            *old_bid.bonding_purse(),
            stake,
            *recipient.delegation_rate(),
        );

        for (delegator_pub_key, delegator_stake) in recipient.delegator_stake() {
            let delegator = if let Some(delegator) = old_bid.delegators().get(delegator_pub_key) {
                Delegator::unlocked(
                    delegator_pub_key.clone(),
                    *delegator_stake,
                    *delegator.bonding_purse(),
                    pub_key.clone(),
                )
            } else {
                let delegator_bonding_purse = state.create_purse(*delegator_stake);
                Delegator::unlocked(
                    delegator_pub_key.clone(),
                    *delegator_stake,
                    delegator_bonding_purse,
                    pub_key.clone(),
                )
            };

            bid.delegators_mut()
                .insert(delegator_pub_key.clone(), delegator);
        }

        bid
    } else {
        if stake == U512::zero() {
            // there was no bid for this key and it still is supposed to have zero amount staked -
            // nothing to do here
            return;
        }
        let bonding_purse = state.create_purse(stake);
        let mut bid = Bid::unlocked(
            pub_key.clone(),
            bonding_purse,
            stake,
            *recipient.delegation_rate(),
        );

        for (delegator_pub_key, delegator_stake) in recipient.delegator_stake() {
            let delegator_bonding_purse = state.create_purse(*delegator_stake);
            let delegator = Delegator::unlocked(
                delegator_pub_key.clone(),
                *delegator_stake,
                delegator_bonding_purse,
                pub_key.clone(),
            );

            bid.delegators_mut()
                .insert(delegator_pub_key.clone(), delegator);
        }

        bid
    };

    // This will take care of updating the bonding purse balances and unbonding purses entries.
    state.set_bid(pub_key.clone(), new_bid, slash);
}<|MERGE_RESOLUTION|>--- conflicted
+++ resolved
@@ -75,26 +75,13 @@
     accounts: &[AccountConfig],
 ) {
     for account in accounts {
-<<<<<<< HEAD
-        let target_balance = if let Some(balance) = account.balance {
-            balance
-        } else {
-            continue;
-        };
-        let account_hash = account.public_key.to_account_hash();
-        if let Some(account) = state.get_account(&account_hash) {
-            state.set_purse_balance(account.main_purse(), target_balance);
-        } else {
-            state.create_addressable_entity_for_account(account_hash, target_balance);
-=======
         if let Some(target_balance) = account.balance {
             let account_hash = account.public_key.to_account_hash();
             if let Some(account) = state.get_account(&account_hash) {
                 state.set_purse_balance(account.main_purse(), target_balance);
             } else {
-                state.create_account(account_hash, target_balance);
+                state.create_addressable_entity_for_account(account_hash, target_balance);
             }
->>>>>>> 5386d130
         }
     }
 }

[workspace]

members = [
    "ci/casper_updater",
    "client",
    "execution_engine",
    "execution_engine_testing/cargo_casper",
    "execution_engine_testing/test_support",
    "execution_engine_testing/tests",
    "node",
    "smart_contracts/contract",
    "smart_contracts/contracts/[!.]*/*",
    "types",
    "utils/validation",
    "utils/global-state-update-gen",
]

default-members = [
    "ci/casper_updater",
    "client",
    "execution_engine",
    "execution_engine_testing/cargo_casper",
    "execution_engine_testing/test_support",
    "execution_engine_testing/tests",
    "node",
<<<<<<< HEAD
    "smart_contracts/contract",
    "types",
    "utils/validation",
=======
>>>>>>> 68d85072
    "utils/global-state-update-gen",
]

# Include debug symbols in the release build of `casper-engine-tests` so that `simple-transfer` will yield useful
# perf data.
[profile.release.package.casper-engine-tests]
debug = true

[profile.bench]
codegen-units = 1
lto = true<|MERGE_RESOLUTION|>--- conflicted
+++ resolved
@@ -23,13 +23,8 @@
     "execution_engine_testing/test_support",
     "execution_engine_testing/tests",
     "node",
-<<<<<<< HEAD
-    "smart_contracts/contract",
-    "types",
-    "utils/validation",
-=======
->>>>>>> 68d85072
     "utils/global-state-update-gen",
+    "utils/validation"
 ]
 
 # Include debug symbols in the release build of `casper-engine-tests` so that `simple-transfer` will yield useful

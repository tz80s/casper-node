//! Reactor for validator nodes.
//!
//! Validator nodes join the validator-only network upon startup.

mod config;
mod error;
#[cfg(test)]
mod tests;

use std::{
    fmt::{self, Display, Formatter},
    path::PathBuf,
};

use derive_more::From;
use prometheus::Registry;
use rand::{CryptoRng, Rng};
use tracing::{error, warn};

#[cfg(test)]
use crate::testing::network::NetworkedReactor;
use crate::{
    components::{
        api_server::{self, ApiServer},
        block_executor::{self, BlockExecutor},
        block_validator::{self, BlockValidator},
        chainspec_loader::ChainspecLoader,
        consensus::{self, EraSupervisor},
        contract_runtime::{self, ContractRuntime},
        deploy_acceptor::{self, DeployAcceptor},
        deploy_buffer::{self, DeployBuffer},
        fetcher::{self, Fetcher},
        gossiper::{self, Gossiper},
        linear_chain,
        metrics::Metrics,
        small_network::{self, GossipedAddress, NodeId, SmallNetwork},
        storage::{self, Storage},
        Component,
    },
    effect::{
        announcements::{
            ApiServerAnnouncement, BlockExecutorAnnouncement, ConsensusAnnouncement,
            DeployAcceptorAnnouncement, GossiperAnnouncement, NetworkAnnouncement,
        },
        requests::{
            ApiRequest, BlockExecutorRequest, BlockValidationRequest, ConsensusRequest,
            ContractRuntimeRequest, DeployBufferRequest, FetcherRequest, LinearChainRequest,
            MetricsRequest, NetworkRequest, StorageRequest,
        },
        EffectBuilder, Effects,
    },
    protocol::Message,
    reactor::{self, EventQueueHandle},
<<<<<<< HEAD
    small_network::{self, NodeId},
    types::{Deploy, ProtoBlock, Tag, Timestamp},
=======
    types::{Deploy, Tag, Timestamp},
>>>>>>> f46ffa28
    utils::{Source, WithDir},
};
pub use config::Config;
pub use error::Error;
use linear_chain::LinearChain;

/// Top-level event for the reactor.
#[derive(Debug, From)]
#[must_use]
pub enum Event {
    /// Network event.
    #[from]
    Network(small_network::Event<Message>),
    /// Deploy buffer event.
    #[from]
    DeployBuffer(deploy_buffer::Event),
    #[from]
    /// Storage event.
    Storage(storage::Event<Storage>),
    #[from]
    /// API server event.
    ApiServer(api_server::Event),
    #[from]
    /// Consensus event.
    Consensus(consensus::Event<NodeId>),
    /// Deploy acceptor event.
    #[from]
    DeployAcceptor(deploy_acceptor::Event),
    /// Deploy fetcher event.
    #[from]
    DeployFetcher(fetcher::Event<Deploy>),
    /// Deploy gossiper event.
    #[from]
    DeployGossiper(gossiper::Event<Deploy>),
    /// Deploy gossiper event.
    #[from]
    AddressGossiper(gossiper::Event<GossipedAddress>),
    /// Contract runtime event.
    #[from]
    ContractRuntime(contract_runtime::Event),
    /// Block executor event.
    #[from]
    BlockExecutor(block_executor::Event),
    /// Block validator event.
    #[from]
    ProtoBlockValidator(block_validator::Event<ProtoBlock, NodeId>),
    /// Linear chain event.
    #[from]
    LinearChain(linear_chain::Event<NodeId>),

    // Requests
    /// Network request.
    #[from]
    NetworkRequest(NetworkRequest<NodeId, Message>),
    /// Deploy fetcher request.
    #[from]
    DeployFetcherRequest(FetcherRequest<NodeId, Deploy>),
    /// Deploy buffer request.
    #[from]
    DeployBufferRequest(DeployBufferRequest),
    /// Block executor request.
    #[from]
    BlockExecutorRequest(BlockExecutorRequest),
    /// Block validator request.
    #[from]
    ProtoBlockValidatorRequest(BlockValidationRequest<ProtoBlock, NodeId>),
    /// Metrics request.
    #[from]
    MetricsRequest(MetricsRequest),

    // Announcements
    /// Network announcement.
    #[from]
    NetworkAnnouncement(NetworkAnnouncement<NodeId, Message>),
    /// API server announcement.
    #[from]
    ApiServerAnnouncement(ApiServerAnnouncement),
    /// DeployAcceptor announcement.
    #[from]
    DeployAcceptorAnnouncement(DeployAcceptorAnnouncement<NodeId>),
    /// Consensus announcement.
    #[from]
    ConsensusAnnouncement(ConsensusAnnouncement),
    /// BlockExecutor announcement.
    #[from]
    BlockExecutorAnnouncement(BlockExecutorAnnouncement),
    /// Deploy Gossiper announcement.
    #[from]
    DeployGossiperAnnouncement(GossiperAnnouncement<Deploy>),
    /// Address Gossiper announcement.
    #[from]
    AddressGossiperAnnouncement(GossiperAnnouncement<GossipedAddress>),
}

impl From<StorageRequest<Storage>> for Event {
    fn from(request: StorageRequest<Storage>) -> Self {
        Event::Storage(storage::Event::Request(request))
    }
}

impl From<ApiRequest> for Event {
    fn from(request: ApiRequest) -> Self {
        Event::ApiServer(api_server::Event::ApiRequest(request))
    }
}

impl From<NetworkRequest<NodeId, consensus::ConsensusMessage>> for Event {
    fn from(request: NetworkRequest<NodeId, consensus::ConsensusMessage>) -> Self {
        Event::NetworkRequest(request.map_payload(Message::from))
    }
}

impl From<NetworkRequest<NodeId, gossiper::Message<Deploy>>> for Event {
    fn from(request: NetworkRequest<NodeId, gossiper::Message<Deploy>>) -> Self {
        Event::NetworkRequest(request.map_payload(Message::from))
    }
}

impl From<NetworkRequest<NodeId, gossiper::Message<GossipedAddress>>> for Event {
    fn from(request: NetworkRequest<NodeId, gossiper::Message<GossipedAddress>>) -> Self {
        Event::NetworkRequest(request.map_payload(Message::from))
    }
}

impl From<ContractRuntimeRequest> for Event {
    fn from(request: ContractRuntimeRequest) -> Event {
        Event::ContractRuntime(contract_runtime::Event::Request(request))
    }
}

impl From<ConsensusRequest> for Event {
    fn from(request: ConsensusRequest) -> Self {
        Event::Consensus(consensus::Event::ConsensusRequest(request))
    }
}

impl Display for Event {
    fn fmt(&self, f: &mut Formatter<'_>) -> fmt::Result {
        match self {
            Event::Network(event) => write!(f, "network: {}", event),
            Event::DeployBuffer(event) => write!(f, "deploy buffer: {}", event),
            Event::Storage(event) => write!(f, "storage: {}", event),
            Event::ApiServer(event) => write!(f, "api server: {}", event),
            Event::Consensus(event) => write!(f, "consensus: {}", event),
            Event::DeployAcceptor(event) => write!(f, "deploy acceptor: {}", event),
            Event::DeployFetcher(event) => write!(f, "deploy fetcher: {}", event),
            Event::DeployGossiper(event) => write!(f, "deploy gossiper: {}", event),
            Event::AddressGossiper(event) => write!(f, "address gossiper: {}", event),
            Event::ContractRuntime(event) => write!(f, "contract runtime: {}", event),
            Event::BlockExecutor(event) => write!(f, "block executor: {}", event),
<<<<<<< HEAD
            Event::ProtoBlockValidator(event) => write!(f, "block validator: {}", event),
=======
            Event::BlockValidator(event) => write!(f, "block validator: {}", event),
            Event::LinearChain(event) => write!(f, "linear-chain event {}", event),
>>>>>>> f46ffa28
            Event::NetworkRequest(req) => write!(f, "network request: {}", req),
            Event::DeployFetcherRequest(req) => write!(f, "deploy fetcher request: {}", req),
            Event::DeployBufferRequest(req) => write!(f, "deploy buffer request: {}", req),
            Event::BlockExecutorRequest(req) => write!(f, "block executor request: {}", req),
            Event::ProtoBlockValidatorRequest(req) => write!(f, "block validator request: {}", req),
            Event::MetricsRequest(req) => write!(f, "metrics request: {}", req),
            Event::NetworkAnnouncement(ann) => write!(f, "network announcement: {}", ann),
            Event::ApiServerAnnouncement(ann) => write!(f, "api server announcement: {}", ann),
            Event::DeployAcceptorAnnouncement(ann) => {
                write!(f, "deploy acceptor announcement: {}", ann)
            }
            Event::ConsensusAnnouncement(ann) => write!(f, "consensus announcement: {}", ann),
            Event::BlockExecutorAnnouncement(ann) => {
                write!(f, "block-executor announcement: {}", ann)
            }
            Event::DeployGossiperAnnouncement(ann) => {
                write!(f, "deploy gossiper announcement: {}", ann)
            }
            Event::AddressGossiperAnnouncement(ann) => {
                write!(f, "address gossiper announcement: {}", ann)
            }
        }
    }
}

/// The configuration needed to initialize a Validator reactor
#[derive(Debug)]
pub struct ValidatorInitConfig {
    pub(super) root: PathBuf,
    pub(super) config: Config,
    pub(super) chainspec_loader: ChainspecLoader,
    pub(super) storage: Storage,
    pub(super) contract_runtime: ContractRuntime,
}

/// Validator node reactor.
#[derive(Debug)]
pub struct Reactor<R: Rng + CryptoRng + ?Sized> {
    metrics: Metrics,
    net: SmallNetwork<Event, Message>,
    address_gossiper: Gossiper<GossipedAddress, Event>,
    storage: Storage,
    contract_runtime: ContractRuntime,
    api_server: ApiServer,
    consensus: EraSupervisor<NodeId, R>,
    deploy_acceptor: DeployAcceptor,
    deploy_fetcher: Fetcher<Deploy>,
    deploy_gossiper: Gossiper<Deploy, Event>,
    deploy_buffer: DeployBuffer,
    block_executor: BlockExecutor,
    proto_block_validator: BlockValidator<ProtoBlock, NodeId>,
    linear_chain: LinearChain<NodeId>,
}

#[cfg(test)]
impl<R: Rng + CryptoRng + ?Sized> Reactor<R> {
    /// Inspect consensus.
    pub(crate) fn consensus(&self) -> &EraSupervisor<NodeId, R> {
        &self.consensus
    }
}

impl<R: Rng + CryptoRng + ?Sized> reactor::Reactor<R> for Reactor<R> {
    type Event = Event;

    // The "configuration" is in fact the whole state of the joiner reactor, which we
    // deconstruct and reuse.
    type Config = ValidatorInitConfig;
    type Error = Error;

    fn new(
        config: Self::Config,
        registry: &Registry,
        event_queue: EventQueueHandle<Self::Event>,
        rng: &mut R,
    ) -> Result<(Self, Effects<Event>), Error> {
        let ValidatorInitConfig {
            root,
            config,
            chainspec_loader,
            storage,
            contract_runtime,
        } = config;

        let metrics = Metrics::new(registry.clone());

        let effect_builder = EffectBuilder::new(event_queue);
        let (net, net_effects) = SmallNetwork::new(event_queue, config.network)?;

        let address_gossiper = Gossiper::new_for_complete_items(config.gossip);

        let api_server = ApiServer::new(config.http_server, effect_builder);
        let timestamp = Timestamp::now();
        let validator_stakes = chainspec_loader
            .chainspec()
            .genesis
            .accounts
            .iter()
            .filter_map(|genesis_account| {
                if genesis_account.is_genesis_validator() {
                    Some((
                        genesis_account
                            .public_key()
                            .expect("should have public key"),
                        genesis_account.bonded_amount(),
                    ))
                } else {
                    None
                }
            })
            .collect();
        let (consensus, consensus_effects) = EraSupervisor::new(
            timestamp,
            WithDir::new(root, config.consensus),
            effect_builder,
            validator_stakes,
            &chainspec_loader.chainspec().genesis.highway_config,
            rng,
        )?;
        let deploy_acceptor = DeployAcceptor::new();
        let deploy_fetcher = Fetcher::new(config.gossip);
        let deploy_gossiper = Gossiper::new_for_partial_items(
            config.gossip,
            gossiper::get_deploy_from_storage::<Deploy, Event>,
        );
        let deploy_buffer = DeployBuffer::new(config.node.block_max_deploy_count as usize);
        // Post state hash is expected to be present.
        let genesis_post_state_hash = chainspec_loader
            .genesis_post_state_hash()
            .expect("should have post state hash");
        let block_executor = BlockExecutor::new(genesis_post_state_hash);
        let proto_block_validator = BlockValidator::new();
        let linear_chain = LinearChain::new();

        let mut effects = reactor::wrap_effects(Event::Network, net_effects);
        effects.extend(reactor::wrap_effects(Event::Consensus, consensus_effects));

        Ok((
            Reactor {
                metrics,
                net,
                address_gossiper,
                storage,
                contract_runtime,
                api_server,
                consensus,
                deploy_acceptor,
                deploy_fetcher,
                deploy_gossiper,
                deploy_buffer,
                block_executor,
                proto_block_validator,
                linear_chain,
            },
            effects,
        ))
    }

    fn dispatch_event(
        &mut self,
        effect_builder: EffectBuilder<Self::Event>,
        rng: &mut R,
        event: Event,
    ) -> Effects<Self::Event> {
        match event {
            Event::Network(event) => reactor::wrap_effects(
                Event::Network,
                self.net.handle_event(effect_builder, rng, event),
            ),
            Event::DeployBuffer(event) => reactor::wrap_effects(
                Event::DeployBuffer,
                self.deploy_buffer.handle_event(effect_builder, rng, event),
            ),
            Event::Storage(event) => reactor::wrap_effects(
                Event::Storage,
                self.storage.handle_event(effect_builder, rng, event),
            ),
            Event::ApiServer(event) => reactor::wrap_effects(
                Event::ApiServer,
                self.api_server.handle_event(effect_builder, rng, event),
            ),
            Event::Consensus(event) => reactor::wrap_effects(
                Event::Consensus,
                self.consensus.handle_event(effect_builder, rng, event),
            ),
            Event::DeployAcceptor(event) => reactor::wrap_effects(
                Event::DeployAcceptor,
                self.deploy_acceptor
                    .handle_event(effect_builder, rng, event),
            ),
            Event::DeployFetcher(event) => reactor::wrap_effects(
                Event::DeployFetcher,
                self.deploy_fetcher.handle_event(effect_builder, rng, event),
            ),
            Event::DeployGossiper(event) => reactor::wrap_effects(
                Event::DeployGossiper,
                self.deploy_gossiper
                    .handle_event(effect_builder, rng, event),
            ),
            Event::AddressGossiper(event) => reactor::wrap_effects(
                Event::AddressGossiper,
                self.address_gossiper
                    .handle_event(effect_builder, rng, event),
            ),
            Event::ContractRuntime(event) => reactor::wrap_effects(
                Event::ContractRuntime,
                self.contract_runtime
                    .handle_event(effect_builder, rng, event),
            ),
            Event::BlockExecutor(event) => reactor::wrap_effects(
                Event::BlockExecutor,
                self.block_executor.handle_event(effect_builder, rng, event),
            ),
            Event::ProtoBlockValidator(event) => reactor::wrap_effects(
                Event::ProtoBlockValidator,
                self.proto_block_validator
                    .handle_event(effect_builder, rng, event),
            ),
            Event::LinearChain(event) => reactor::wrap_effects(
                Event::LinearChain,
                self.linear_chain.handle_event(effect_builder, rng, event),
            ),

            // Requests:
            Event::NetworkRequest(req) => self.dispatch_event(
                effect_builder,
                rng,
                Event::Network(small_network::Event::from(req)),
            ),
            Event::DeployFetcherRequest(req) => {
                self.dispatch_event(effect_builder, rng, Event::DeployFetcher(req.into()))
            }
            Event::DeployBufferRequest(req) => {
                self.dispatch_event(effect_builder, rng, Event::DeployBuffer(req.into()))
            }
            Event::BlockExecutorRequest(req) => self.dispatch_event(
                effect_builder,
                rng,
                Event::BlockExecutor(block_executor::Event::from(req)),
            ),
            Event::ProtoBlockValidatorRequest(req) => self.dispatch_event(
                effect_builder,
                rng,
                Event::ProtoBlockValidator(block_validator::Event::from(req)),
            ),
            Event::MetricsRequest(req) => reactor::wrap_effects(
                Event::MetricsRequest,
                self.metrics.handle_event(effect_builder, rng, req),
            ),

            // Announcements:
            Event::NetworkAnnouncement(NetworkAnnouncement::MessageReceived {
                sender,
                payload,
            }) => {
                let reactor_event = match payload {
                    Message::Consensus(msg) => {
                        Event::Consensus(consensus::Event::MessageReceived { sender, msg })
                    }
                    Message::DeployGossiper(message) => {
                        Event::DeployGossiper(gossiper::Event::MessageReceived { sender, message })
                    }
                    Message::AddressGossiper(message) => {
                        Event::AddressGossiper(gossiper::Event::MessageReceived { sender, message })
                    }
                    Message::GetRequest { tag, serialized_id } => match tag {
                        Tag::Deploy => {
                            let deploy_hash = match rmp_serde::from_read_ref(&serialized_id) {
                                Ok(hash) => hash,
                                Err(error) => {
                                    error!(
                                        "failed to decode {:?} from {}: {}",
                                        serialized_id, sender, error
                                    );
                                    return Effects::new();
                                }
                            };
                            Event::Storage(storage::Event::GetDeployForPeer {
                                deploy_hash,
                                peer: sender,
                            })
                        }
                        Tag::Block => {
                            let block_hash = match rmp_serde::from_read_ref(&serialized_id) {
                                Ok(hash) => hash,
                                Err(error) => {
                                    error!(
                                        "failed to decode {:?} from {}: {}",
                                        serialized_id, sender, error
                                    );
                                    return Effects::new();
                                }
                            };
                            Event::LinearChain(linear_chain::Event::Request(
                                LinearChainRequest::BlockRequest(block_hash, sender),
                            ))
                        }
                        Tag::GossipedAddress => {
                            warn!("received get request for gossiped-address from {}", sender);
                            return Effects::new();
                        }
                    },
                    Message::GetResponse {
                        tag,
                        serialized_item,
                    } => match tag {
                        Tag::Deploy => {
                            let deploy = match rmp_serde::from_read_ref(&serialized_item) {
                                Ok(deploy) => Box::new(deploy),
                                Err(error) => {
                                    error!("failed to decode deploy from {}: {}", sender, error);
                                    return Effects::new();
                                }
                            };
                            Event::DeployAcceptor(deploy_acceptor::Event::Accept {
                                deploy,
                                source: Source::Peer(sender),
                            })
                        }
                        Tag::Block => todo!("Handle GET block response"),
                        Tag::GossipedAddress => {
                            warn!("received get request for gossiped-address from {}", sender);
                            return Effects::new();
                        }
                    },
                };
                self.dispatch_event(effect_builder, rng, reactor_event)
            }
            Event::NetworkAnnouncement(NetworkAnnouncement::GossipOurAddress(gossiped_address)) => {
                let event = gossiper::Event::ItemReceived {
                    item_id: gossiped_address,
                    source: Source::<NodeId>::Client,
                };
                self.dispatch_event(effect_builder, rng, Event::AddressGossiper(event))
            }
            Event::ApiServerAnnouncement(ApiServerAnnouncement::DeployReceived { deploy }) => {
                let event = deploy_acceptor::Event::Accept {
                    deploy,
                    source: Source::<NodeId>::Client,
                };
                self.dispatch_event(effect_builder, rng, Event::DeployAcceptor(event))
            }
            Event::DeployAcceptorAnnouncement(DeployAcceptorAnnouncement::AcceptedNewDeploy {
                deploy,
                source,
            }) => {
                let event = deploy_buffer::Event::Buffer {
                    hash: *deploy.id(),
                    header: Box::new(deploy.header().clone()),
                };
                let mut effects =
                    self.dispatch_event(effect_builder, rng, Event::DeployBuffer(event));

                let event = gossiper::Event::ItemReceived {
                    item_id: *deploy.id(),
                    source,
                };
                effects.extend(self.dispatch_event(
                    effect_builder,
                    rng,
                    Event::DeployGossiper(event),
                ));

                let event = fetcher::Event::GotRemotely {
                    item: deploy,
                    source,
                };
                effects.extend(self.dispatch_event(
                    effect_builder,
                    rng,
                    Event::DeployFetcher(event),
                ));

                effects
            }
            Event::DeployAcceptorAnnouncement(DeployAcceptorAnnouncement::InvalidDeploy {
                deploy: _,
                source: _,
            }) => Effects::new(),
            Event::ConsensusAnnouncement(consensus_announcement) => {
                let reactor_event = Event::DeployBuffer(match consensus_announcement {
                    ConsensusAnnouncement::Proposed(block) => {
                        deploy_buffer::Event::ProposedProtoBlock(block)
                    }
                    ConsensusAnnouncement::Finalized(block) => {
                        deploy_buffer::Event::FinalizedProtoBlock(block)
                    }
                    ConsensusAnnouncement::Orphaned(block) => {
                        deploy_buffer::Event::OrphanedProtoBlock(block)
                    }
                });
                self.dispatch_event(effect_builder, rng, reactor_event)
            }
            Event::BlockExecutorAnnouncement(BlockExecutorAnnouncement::LinearChainBlock(
                block,
            )) => {
                let reactor_event =
                    Event::LinearChain(linear_chain::Event::LinearChainBlock(block));
                self.dispatch_event(effect_builder, rng, reactor_event)
            }
            Event::DeployGossiperAnnouncement(_ann) => {
                unreachable!("the deploy gossiper should never make an announcement")
            }
            Event::AddressGossiperAnnouncement(ann) => {
                let GossiperAnnouncement::NewCompleteItem(gossiped_address) = ann;
                let reactor_event =
                    Event::Network(small_network::Event::PeerAddressReceived(gossiped_address));
                self.dispatch_event(effect_builder, rng, reactor_event)
            }
        }
    }
}

#[cfg(test)]
impl<R: Rng + CryptoRng + ?Sized> NetworkedReactor for Reactor<R> {
    type NodeId = NodeId;
    fn node_id(&self) -> Self::NodeId {
        self.net.node_id()
    }
}<|MERGE_RESOLUTION|>--- conflicted
+++ resolved
@@ -51,12 +51,8 @@
     },
     protocol::Message,
     reactor::{self, EventQueueHandle},
-<<<<<<< HEAD
     small_network::{self, NodeId},
     types::{Deploy, ProtoBlock, Tag, Timestamp},
-=======
-    types::{Deploy, Tag, Timestamp},
->>>>>>> f46ffa28
     utils::{Source, WithDir},
 };
 pub use config::Config;
@@ -207,12 +203,9 @@
             Event::AddressGossiper(event) => write!(f, "address gossiper: {}", event),
             Event::ContractRuntime(event) => write!(f, "contract runtime: {}", event),
             Event::BlockExecutor(event) => write!(f, "block executor: {}", event),
-<<<<<<< HEAD
-            Event::ProtoBlockValidator(event) => write!(f, "block validator: {}", event),
-=======
             Event::BlockValidator(event) => write!(f, "block validator: {}", event),
             Event::LinearChain(event) => write!(f, "linear-chain event {}", event),
->>>>>>> f46ffa28
+            Event::ProtoBlockValidator(event) => write!(f, "block validator: {}", event),
             Event::NetworkRequest(req) => write!(f, "network request: {}", req),
             Event::DeployFetcherRequest(req) => write!(f, "deploy fetcher request: {}", req),
             Event::DeployBufferRequest(req) => write!(f, "deploy buffer request: {}", req),

--- conflicted
+++ resolved
@@ -1198,13 +1198,8 @@
               "result": {
                 "name": "chain_get_block_transfers_example_result",
                 "value": {
-<<<<<<< HEAD
-                  "api_version": "1.5.0",
+                  "api_version": "1.5.1",
                   "block_hash": "6236f42918b33cc6bd6fe1d3670792e9c62343863e6e095be95cab4e6acb31c1",
-=======
-                  "api_version": "1.5.1",
-                  "block_hash": "ca92fbeeb369f219189bad8f59bd2eca12ad569dcd36beed1d1c0e825d7ede28",
->>>>>>> 1df31397
                   "transfers": [
                     {
                       "deploy_hash": "0000000000000000000000000000000000000000000000000000000000000000",

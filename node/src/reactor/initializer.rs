//! Reactor used to initialize a node.

use std::fmt::{self, Display, Formatter};

use datasize::DataSize;
use derive_more::From;
use prometheus::Registry;
use reactor::ReactorEvent;
use serde::Serialize;
use thiserror::Error;
use tracing::info;

use crate::{
    components::{
        chainspec_loader::{self, ChainspecLoader},
        contract_runtime::{self, ContractRuntime},
        gossiper,
        network::NetworkIdentity,
        small_network::{GossipedAddress, SmallNetworkIdentity, SmallNetworkIdentityError},
        storage::{self, Storage},
        Component,
    },
    effect::{
        announcements::{
            ChainspecLoaderAnnouncement, ContractRuntimeAnnouncement, ControlAnnouncement,
        },
        requests::{
            ConsensusRequest, ContractRuntimeRequest, LinearChainRequest, NetworkRequest,
            RestRequest, StateStoreRequest, StorageRequest,
        },
        EffectBuilder, Effects,
    },
    protocol::Message,
    reactor::{self, validator, EventQueueHandle, ReactorExit},
    types::{chainspec, NodeId},
    utils::WithDir,
    NodeRng,
};

/// Top-level event for the reactor.
#[derive(Debug, From, Serialize)]
#[must_use]
pub enum Event {
    /// Chainspec handler event.
    #[from]
    Chainspec(chainspec_loader::Event),

    /// Storage event.

    #[from]
    Storage(#[serde(skip_serializing)] storage::Event),

    /// Contract runtime event.
    #[from]
    ContractRuntime(#[serde(skip_serializing)] contract_runtime::Event),

    /// Request for state storage.
    #[from]
    StateStoreRequest(StateStoreRequest),

    /// Control announcement
    #[from]
    ControlAnnouncement(ControlAnnouncement),
}

impl ReactorEvent for Event {
    fn as_control(&self) -> Option<&ControlAnnouncement> {
        if let Self::ControlAnnouncement(ref ctrl_ann) = self {
            Some(ctrl_ann)
        } else {
            None
        }
    }
}

impl From<StorageRequest> for Event {
    fn from(request: StorageRequest) -> Self {
        Event::Storage(storage::Event::StorageRequest(request))
    }
}

impl From<ContractRuntimeRequest> for Event {
    fn from(request: ContractRuntimeRequest) -> Self {
        Event::ContractRuntime(contract_runtime::Event::Request(Box::new(request)))
    }
}

impl From<NetworkRequest<NodeId, Message>> for Event {
    fn from(_request: NetworkRequest<NodeId, Message>) -> Self {
        unreachable!("no network traffic happens during initialization")
    }
}

impl From<ChainspecLoaderAnnouncement> for Event {
    fn from(_announcement: ChainspecLoaderAnnouncement) -> Self {
        unreachable!("no chainspec announcements happen during initialization")
    }
}

impl From<LinearChainRequest<NodeId>> for Event {
    fn from(_req: LinearChainRequest<NodeId>) -> Self {
        unreachable!("no linear chain events happen during initialization")
    }
}

impl From<NetworkRequest<NodeId, gossiper::Message<GossipedAddress>>> for Event {
    fn from(_request: NetworkRequest<NodeId, gossiper::Message<GossipedAddress>>) -> Self {
        unreachable!("no gossiper events happen during initialization")
    }
}

impl From<ConsensusRequest> for Event {
    fn from(_request: ConsensusRequest) -> Self {
        unreachable!("no chainspec announcements happen during initialization")
    }
}

impl From<RestRequest<NodeId>> for Event {
    fn from(_request: RestRequest<NodeId>) -> Self {
        unreachable!("no rest requests happen during initialization")
    }
}

impl From<ContractRuntimeAnnouncement> for Event {
    fn from(_request: ContractRuntimeAnnouncement) -> Self {
        unreachable!("no block executor requests happen during initialization")
    }
}

impl Display for Event {
    fn fmt(&self, formatter: &mut Formatter<'_>) -> fmt::Result {
        match self {
            Event::Chainspec(event) => write!(formatter, "chainspec: {}", event),
            Event::Storage(event) => write!(formatter, "storage: {}", event),
            Event::ContractRuntime(event) => write!(formatter, "contract runtime: {:?}", event),
            Event::StateStoreRequest(request) => {
                write!(formatter, "state store request: {}", request)
            }
            Event::ControlAnnouncement(ctrl_ann) => write!(formatter, "control: {}", ctrl_ann),
        }
    }
}

/// Error type returned by the initializer reactor.
#[derive(Debug, Error)]
pub enum Error {
    /// `Config` error.
    #[error("config error: {0}")]
    ConfigError(String),

    /// Metrics-related error
    #[error("prometheus (metrics) error: {0}")]
    Metrics(#[from] prometheus::Error),

    /// `ChainspecHandler` component error.
    #[error("chainspec error: {0}")]
    Chainspec(#[from] chainspec::Error),

    /// `Storage` component error.
    #[error("storage error: {0}")]
    Storage(#[from] storage::Error),

    /// `ContractRuntime` component error.
    #[error("contract runtime config error: {0}")]
    ContractRuntime(#[from] contract_runtime::ConfigError),

    /// An error that occurred when creating a `SmallNetworkIdentity`.
    #[error(transparent)]
    SmallNetworkIdentityError(#[from] SmallNetworkIdentityError),
}

/// Initializer node reactor.
#[derive(DataSize, Debug)]
pub struct Reactor {
    pub(super) config: WithDir<validator::Config>,
    pub(super) chainspec_loader: ChainspecLoader,
    pub(super) storage: Storage,
    pub(super) contract_runtime: ContractRuntime,
    pub(super) small_network_identity: SmallNetworkIdentity,
    #[data_size(skip)]
    pub(super) network_identity: NetworkIdentity,
}

impl Reactor {
    fn new_with_chainspec_loader(
        (crashed, config): <Self as reactor::Reactor>::Config,
        registry: &Registry,
        chainspec_loader: ChainspecLoader,
        chainspec_effects: Effects<chainspec_loader::Event>,
    ) -> Result<(Self, Effects<Event>), Error> {
        let hard_reset_to_start_of_era = chainspec_loader.hard_reset_to_start_of_era();

        let storage_config = config.map_ref(|cfg| cfg.storage.clone());
        let storage = Storage::new(
            &storage_config,
            hard_reset_to_start_of_era,
<<<<<<< HEAD
            chainspec_loader.chainspec().protocol_config.version,
        )?;

        let protocol_version = &chainspec_loader.chainspec().protocol_config.version;
        let contract_runtime = ContractRuntime::new(
            chainspec_loader.initial_state_root_hash(),
            chainspec_loader.initial_block_header(),
            *protocol_version,
            storage_config,
            &config.value().contract_runtime,
            registry,
        )?;

        // TODO: This integrity check is misplaced, it should be part of the components
        // `handle_event` function. Ideally it would be in the constructor, but since a query to
        // storage needs to be made, this is not possible.
        //
        // Refactoring this has been postponed for now, since it is unclear whether time-consuming
        // integrity checks are even a good idea, as they can block the node for one or more hours
        // on restarts (online checks are an alternative).
        if crashed {
            info!("running trie-store integrity check, this may take a while");
            if let Some(state_roots) = storage.get_state_root_hashes_for_trie_check() {
                let missing_trie_keys = contract_runtime.trie_store_check(state_roots.clone());
                if !missing_trie_keys.is_empty() {
                    panic!(
                        "Fatal error! Trie-Key store is not empty.\n {:?}\n \
                        Wipe the DB to ensure operations.\n Present state_roots: {:?}",
                        missing_trie_keys, state_roots
                    )
                }
=======
            chainspec_loader.chainspec().protocol_config.version.clone(),
        )?;

        let contract_runtime =
            ContractRuntime::new(storage_config, &config.value().contract_runtime, registry)?;

        if let Some(state_roots) = storage.get_state_root_hashes_for_trie_check() {
            let missing_trie_keys = contract_runtime.trie_store_check(state_roots.clone());
            if !missing_trie_keys.is_empty() {
                panic!(
                    "Fatal error! Trie-Key store is not empty.\n {:?}\n \
                    Wipe the DB to ensure operations.\n Present state_roots: {:?}",
                    missing_trie_keys, state_roots
                )
>>>>>>> 31d7de47
            }
        }

        let effects = reactor::wrap_effects(Event::Chainspec, chainspec_effects);

        let small_network_identity = SmallNetworkIdentity::new()?;

        let network_identity = NetworkIdentity::new();

        let reactor = Reactor {
            config,
            chainspec_loader,
            storage,
            contract_runtime,
            small_network_identity,
            network_identity,
        };
        Ok((reactor, effects))
    }
}

#[cfg(test)]
impl Reactor {
    /// Inspect storage.
    pub fn storage(&self) -> &Storage {
        &self.storage
    }
}

impl reactor::Reactor for Reactor {
    type Event = Event;
    type Config = (bool, WithDir<validator::Config>);
    type Error = Error;

    fn new(
        config: Self::Config,
        registry: &Registry,
        event_queue: EventQueueHandle<Self::Event>,
        _rng: &mut NodeRng,
    ) -> Result<(Self, Effects<Self::Event>), Error> {
        let effect_builder = EffectBuilder::new(event_queue);

        // Construct the `ChainspecLoader` first so we fail fast if the chainspec is invalid.
        let (chainspec_loader, chainspec_effects) =
            ChainspecLoader::new(config.1.dir(), effect_builder)?;
        Self::new_with_chainspec_loader(config, registry, chainspec_loader, chainspec_effects)
    }

    fn dispatch_event(
        &mut self,
        effect_builder: EffectBuilder<Self::Event>,
        rng: &mut NodeRng,
        event: Event,
    ) -> Effects<Self::Event> {
        match event {
            Event::Chainspec(event) => reactor::wrap_effects(
                Event::Chainspec,
                self.chainspec_loader
                    .handle_event(effect_builder, rng, event),
            ),
            Event::Storage(event) => reactor::wrap_effects(
                Event::Storage,
                self.storage.handle_event(effect_builder, rng, event),
            ),
            Event::ContractRuntime(event) => reactor::wrap_effects(
                Event::ContractRuntime,
                self.contract_runtime
                    .handle_event(effect_builder, rng, event),
            ),
            Event::StateStoreRequest(request) => {
                self.dispatch_event(effect_builder, rng, Event::Storage(request.into()))
            }
            Event::ControlAnnouncement(_) => unreachable!("unhandled control announcement"),
        }
    }

    fn maybe_exit(&self) -> Option<ReactorExit> {
        self.chainspec_loader.reactor_exit()
    }
}

#[cfg(test)]
pub mod test {
    use super::*;
    use crate::{
        components::network::ENABLE_LIBP2P_NET_ENV_VAR, testing::network::NetworkedReactor,
        types::Chainspec,
    };
    use std::{env, sync::Arc};

    impl Reactor {
        pub(crate) fn new_with_chainspec(
            config: <Self as reactor::Reactor>::Config,
            registry: &Registry,
            event_queue: EventQueueHandle<Event>,
            chainspec: Arc<Chainspec>,
        ) -> Result<(Self, Effects<Event>), Error> {
            let effect_builder = EffectBuilder::new(event_queue);
            let (chainspec_loader, chainspec_effects) =
                ChainspecLoader::new_with_chainspec(chainspec, effect_builder);
            Self::new_with_chainspec_loader(config, registry, chainspec_loader, chainspec_effects)
        }
    }

    impl NetworkedReactor for Reactor {
        type NodeId = NodeId;
        fn node_id(&self) -> Self::NodeId {
            if env::var(ENABLE_LIBP2P_NET_ENV_VAR).is_err() {
                NodeId::from(&self.small_network_identity)
            } else {
                NodeId::from(&self.network_identity)
            }
        }
    }
}<|MERGE_RESOLUTION|>--- conflicted
+++ resolved
@@ -194,15 +194,13 @@
         let storage = Storage::new(
             &storage_config,
             hard_reset_to_start_of_era,
-<<<<<<< HEAD
             chainspec_loader.chainspec().protocol_config.version,
         )?;
 
-        let protocol_version = &chainspec_loader.chainspec().protocol_config.version;
         let contract_runtime = ContractRuntime::new(
             chainspec_loader.initial_state_root_hash(),
             chainspec_loader.initial_block_header(),
-            *protocol_version,
+            chainspec_loader.chainspec().protocol_config.version,
             storage_config,
             &config.value().contract_runtime,
             registry,
@@ -226,22 +224,6 @@
                         missing_trie_keys, state_roots
                     )
                 }
-=======
-            chainspec_loader.chainspec().protocol_config.version.clone(),
-        )?;
-
-        let contract_runtime =
-            ContractRuntime::new(storage_config, &config.value().contract_runtime, registry)?;
-
-        if let Some(state_roots) = storage.get_state_root_hashes_for_trie_check() {
-            let missing_trie_keys = contract_runtime.trie_store_check(state_roots.clone());
-            if !missing_trie_keys.is_empty() {
-                panic!(
-                    "Fatal error! Trie-Key store is not empty.\n {:?}\n \
-                    Wipe the DB to ensure operations.\n Present state_roots: {:?}",
-                    missing_trie_keys, state_roots
-                )
->>>>>>> 31d7de47
             }
         }
 

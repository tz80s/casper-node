//! This module contains executor state of the WASM code.
mod args;
mod auction_internal;
mod externals;
mod handle_payment_internal;
mod host_function_flag;
mod mint_internal;
pub mod stack;
mod standard_payment_internal;

use std::{
    cmp,
    collections::{BTreeMap, BTreeSet, HashMap, HashSet},
    convert::TryFrom,
    iter::{FromIterator, IntoIterator},
};

use itertools::Itertools;
use parity_wasm::elements::Module;
use tracing::error;
use wasmi::{ImportsBuilder, MemoryRef, ModuleInstance, ModuleRef, Trap, TrapKind};

use casper_types::{
    account::{Account, AccountHash, ActionType, Weight},
    bytesrepr::{self, FromBytes, ToBytes},
    contracts::{
        self, Contract, ContractPackage, ContractPackageStatus, ContractVersion, ContractVersions,
        DisabledVersions, EntryPoint, EntryPointAccess, EntryPoints, Group, Groups, NamedKeys,
    },
    system::{
        self,
        auction::{self, Auction, EraInfo},
        handle_payment::{self, HandlePayment},
        mint::{self, Mint},
        standard_payment::{self, StandardPayment},
        CallStackElement, SystemContractType, AUCTION, HANDLE_PAYMENT, MINT, STANDARD_PAYMENT,
    },
    AccessRights, ApiError, CLType, CLTyped, CLValue, ContractHash, ContractPackageHash,
    ContractVersionKey, ContractWasm, DeployHash, EntryPointType, EraId, Gas, Key, NamedArg,
    Parameter, Phase, ProtocolVersion, PublicKey, RuntimeArgs, StoredValue, Transfer,
    TransferResult, TransferredTo, URef, DICTIONARY_ITEM_KEY_MAX_LENGTH, U128, U256, U512,
};

use crate::{
    core::{
        engine_state::EngineConfig,
        execution::{self, Error},
        resolvers::{create_module_resolver, memory_resolver::MemoryResolver},
        runtime_context::{self, RuntimeContext},
        tracking_copy::TrackingCopyExt,
        Address,
    },
    shared::{
        host_function_costs::{Cost, HostFunction},
        wasm_config::WasmConfig,
    },
    storage::global_state::StateReader,
};
pub use stack::{RuntimeStack, RuntimeStackFrame, RuntimeStackOverflow};

use self::host_function_flag::HostFunctionFlag;

/// Represents the runtime properties of a WASM execution.
pub struct Runtime<'a, R> {
    config: EngineConfig,
    memory: MemoryRef,
    module: Module,
    host_buffer: Option<CLValue>,
    context: RuntimeContext<'a, R>,
    stack: RuntimeStack,
    host_function_flag: HostFunctionFlag,
}

/// Creates an WASM module instance and a memory instance.
///
/// This ensures that a memory instance is properly resolved into a pre-allocated memory area, and a
/// host function resolver is attached to the module.
///
/// The WASM module is also validated to not have a "start" section as we currently don't support
/// running it.
///
/// Both [`ModuleRef`] and a [`MemoryRef`] are ready to be executed.
pub fn instance_and_memory(
    parity_module: Module,
    protocol_version: ProtocolVersion,
    wasm_config: &WasmConfig,
) -> Result<(ModuleRef, MemoryRef), Error> {
    let module = wasmi::Module::from_parity_wasm_module(parity_module)?;
    let resolver = create_module_resolver(protocol_version, wasm_config)?;
    let mut imports = ImportsBuilder::new();
    imports.push_resolver("env", &resolver);
    let not_started_module = ModuleInstance::new(&module, &imports)?;
    if not_started_module.has_start() {
        return Err(Error::UnsupportedWasmStart);
    }
    let instance = not_started_module.not_started_instance().clone();
    let memory = resolver.memory_ref()?;
    Ok((instance, memory))
}

/// Turns `key` into a `([u8; 32], AccessRights)` tuple.
/// Returns None if `key` is not `Key::URef` as it wouldn't have `AccessRights`
/// associated with it. Helper function for creating `named_keys` associating
/// addresses and corresponding `AccessRights`.
pub fn key_to_tuple(key: Key) -> Option<([u8; 32], AccessRights)> {
    match key {
        Key::URef(uref) => Some((uref.addr(), uref.access_rights())),
        Key::Account(_) => None,
        Key::Hash(_) => None,
        Key::Transfer(_) => None,
        Key::DeployInfo(_) => None,
        Key::EraInfo(_) => None,
        Key::Balance(_) => None,
        Key::Bid(_) => None,
        Key::Withdraw(_) => None,
        Key::Unbond(_) => None,
        Key::Dictionary(_) => None,
        Key::SystemContractRegistry => None,
    }
}

/// Groups a collection of urefs by their addresses and accumulates access
/// rights per key
pub fn extract_access_rights_from_urefs<I: IntoIterator<Item = URef>>(
    input: I,
) -> HashMap<Address, HashSet<AccessRights>> {
    input
        .into_iter()
        .map(|uref: URef| (uref.addr(), uref.access_rights()))
        .group_by(|(key, _)| *key)
        .into_iter()
        .map(|(key, group)| {
            (
                key,
                group.map(|(_, x)| x).collect::<HashSet<AccessRights>>(),
            )
        })
        .collect()
}

/// Groups a collection of keys by their address and accumulates access rights
/// per key.
pub fn extract_access_rights_from_keys<I: IntoIterator<Item = Key>>(
    input: I,
) -> HashMap<Address, HashSet<AccessRights>> {
    input
        .into_iter()
        .flat_map(key_to_tuple)
        .group_by(|(key, _)| *key)
        .into_iter()
        .map(|(key, group)| {
            (
                key,
                group.map(|(_, x)| x).collect::<HashSet<AccessRights>>(),
            )
        })
        .collect()
}

#[allow(clippy::cognitive_complexity)]
fn extract_urefs(cl_value: &CLValue) -> Result<Vec<URef>, Error> {
    match cl_value.cl_type() {
        CLType::Bool
        | CLType::I32
        | CLType::I64
        | CLType::U8
        | CLType::U32
        | CLType::U64
        | CLType::U128
        | CLType::U256
        | CLType::U512
        | CLType::Unit
        | CLType::String
        | CLType::PublicKey
        | CLType::Any => Ok(vec![]),
        CLType::Option(ty) => match **ty {
            CLType::URef => {
                let opt: Option<URef> = cl_value.to_owned().into_t()?;
                Ok(opt.into_iter().collect())
            }
            CLType::Key => {
                let opt: Option<Key> = cl_value.to_owned().into_t()?;
                Ok(opt.into_iter().flat_map(Key::into_uref).collect())
            }
            _ => Ok(vec![]),
        },
        CLType::List(ty) => match **ty {
            CLType::URef => Ok(cl_value.to_owned().into_t()?),
            CLType::Key => {
                let keys: Vec<Key> = cl_value.to_owned().into_t()?;
                Ok(keys.into_iter().filter_map(Key::into_uref).collect())
            }
            _ => Ok(vec![]),
        },
        CLType::ByteArray(_) => Ok(vec![]),
        CLType::Result { ok, err } => match (&**ok, &**err) {
            (CLType::URef, CLType::Bool) => {
                let res: Result<URef, bool> = cl_value.to_owned().into_t()?;
                match res {
                    Ok(uref) => Ok(vec![uref]),
                    Err(_) => Ok(vec![]),
                }
            }
            (CLType::URef, CLType::I32) => {
                let res: Result<URef, i32> = cl_value.to_owned().into_t()?;
                match res {
                    Ok(uref) => Ok(vec![uref]),
                    Err(_) => Ok(vec![]),
                }
            }
            (CLType::URef, CLType::I64) => {
                let res: Result<URef, i64> = cl_value.to_owned().into_t()?;
                match res {
                    Ok(uref) => Ok(vec![uref]),
                    Err(_) => Ok(vec![]),
                }
            }
            (CLType::URef, CLType::U8) => {
                let res: Result<URef, u8> = cl_value.to_owned().into_t()?;
                match res {
                    Ok(uref) => Ok(vec![uref]),
                    Err(_) => Ok(vec![]),
                }
            }
            (CLType::URef, CLType::U32) => {
                let res: Result<URef, u32> = cl_value.to_owned().into_t()?;
                match res {
                    Ok(uref) => Ok(vec![uref]),
                    Err(_) => Ok(vec![]),
                }
            }
            (CLType::URef, CLType::U64) => {
                let res: Result<URef, u64> = cl_value.to_owned().into_t()?;
                match res {
                    Ok(uref) => Ok(vec![uref]),
                    Err(_) => Ok(vec![]),
                }
            }
            (CLType::URef, CLType::U128) => {
                let res: Result<URef, U128> = cl_value.to_owned().into_t()?;
                match res {
                    Ok(uref) => Ok(vec![uref]),
                    Err(_) => Ok(vec![]),
                }
            }
            (CLType::URef, CLType::U256) => {
                let res: Result<URef, U256> = cl_value.to_owned().into_t()?;
                match res {
                    Ok(uref) => Ok(vec![uref]),
                    Err(_) => Ok(vec![]),
                }
            }
            (CLType::URef, CLType::U512) => {
                let res: Result<URef, U512> = cl_value.to_owned().into_t()?;
                match res {
                    Ok(uref) => Ok(vec![uref]),
                    Err(_) => Ok(vec![]),
                }
            }
            (CLType::URef, CLType::Unit) => {
                let res: Result<URef, ()> = cl_value.to_owned().into_t()?;
                match res {
                    Ok(uref) => Ok(vec![uref]),
                    Err(_) => Ok(vec![]),
                }
            }
            (CLType::URef, CLType::String) => {
                let res: Result<URef, String> = cl_value.to_owned().into_t()?;
                match res {
                    Ok(uref) => Ok(vec![uref]),
                    Err(_) => Ok(vec![]),
                }
            }
            (CLType::URef, CLType::Key) => {
                let res: Result<URef, Key> = cl_value.to_owned().into_t()?;
                match res {
                    Ok(uref) => Ok(vec![uref]),
                    Err(key) => Ok(key.into_uref().into_iter().collect()),
                }
            }
            (CLType::URef, CLType::URef) => {
                let res: Result<URef, URef> = cl_value.to_owned().into_t()?;
                match res {
                    Ok(uref) => Ok(vec![uref]),
                    Err(uref) => Ok(vec![uref]),
                }
            }
            (CLType::Key, CLType::Bool) => {
                let res: Result<Key, bool> = cl_value.to_owned().into_t()?;
                match res {
                    Ok(key) => Ok(key.into_uref().into_iter().collect()),
                    Err(_) => Ok(vec![]),
                }
            }
            (CLType::Key, CLType::I32) => {
                let res: Result<Key, i32> = cl_value.to_owned().into_t()?;
                match res {
                    Ok(key) => Ok(key.into_uref().into_iter().collect()),
                    Err(_) => Ok(vec![]),
                }
            }
            (CLType::Key, CLType::I64) => {
                let res: Result<Key, i64> = cl_value.to_owned().into_t()?;
                match res {
                    Ok(key) => Ok(key.into_uref().into_iter().collect()),
                    Err(_) => Ok(vec![]),
                }
            }
            (CLType::Key, CLType::U8) => {
                let res: Result<Key, u8> = cl_value.to_owned().into_t()?;
                match res {
                    Ok(key) => Ok(key.into_uref().into_iter().collect()),
                    Err(_) => Ok(vec![]),
                }
            }
            (CLType::Key, CLType::U32) => {
                let res: Result<Key, u32> = cl_value.to_owned().into_t()?;
                match res {
                    Ok(key) => Ok(key.into_uref().into_iter().collect()),
                    Err(_) => Ok(vec![]),
                }
            }
            (CLType::Key, CLType::U64) => {
                let res: Result<Key, u64> = cl_value.to_owned().into_t()?;
                match res {
                    Ok(key) => Ok(key.into_uref().into_iter().collect()),
                    Err(_) => Ok(vec![]),
                }
            }
            (CLType::Key, CLType::U128) => {
                let res: Result<Key, U128> = cl_value.to_owned().into_t()?;
                match res {
                    Ok(key) => Ok(key.into_uref().into_iter().collect()),
                    Err(_) => Ok(vec![]),
                }
            }
            (CLType::Key, CLType::U256) => {
                let res: Result<Key, U256> = cl_value.to_owned().into_t()?;
                match res {
                    Ok(key) => Ok(key.into_uref().into_iter().collect()),
                    Err(_) => Ok(vec![]),
                }
            }
            (CLType::Key, CLType::U512) => {
                let res: Result<Key, U512> = cl_value.to_owned().into_t()?;
                match res {
                    Ok(key) => Ok(key.into_uref().into_iter().collect()),
                    Err(_) => Ok(vec![]),
                }
            }
            (CLType::Key, CLType::Unit) => {
                let res: Result<Key, ()> = cl_value.to_owned().into_t()?;
                match res {
                    Ok(key) => Ok(key.into_uref().into_iter().collect()),
                    Err(_) => Ok(vec![]),
                }
            }
            (CLType::Key, CLType::String) => {
                let res: Result<Key, String> = cl_value.to_owned().into_t()?;
                match res {
                    Ok(key) => Ok(key.into_uref().into_iter().collect()),
                    Err(_) => Ok(vec![]),
                }
            }
            (CLType::Key, CLType::URef) => {
                let res: Result<Key, URef> = cl_value.to_owned().into_t()?;
                match res {
                    Ok(key) => Ok(key.into_uref().into_iter().collect()),
                    Err(uref) => Ok(vec![uref]),
                }
            }
            (CLType::Key, CLType::Key) => {
                let res: Result<Key, Key> = cl_value.to_owned().into_t()?;
                match res {
                    Ok(key) => Ok(key.into_uref().into_iter().collect()),
                    Err(key) => Ok(key.into_uref().into_iter().collect()),
                }
            }
            (CLType::Bool, CLType::URef) => {
                let res: Result<bool, URef> = cl_value.to_owned().into_t()?;
                match res {
                    Ok(_) => Ok(vec![]),
                    Err(uref) => Ok(vec![uref]),
                }
            }
            (CLType::I32, CLType::URef) => {
                let res: Result<i32, URef> = cl_value.to_owned().into_t()?;
                match res {
                    Ok(_) => Ok(vec![]),
                    Err(uref) => Ok(vec![uref]),
                }
            }
            (CLType::I64, CLType::URef) => {
                let res: Result<i64, URef> = cl_value.to_owned().into_t()?;
                match res {
                    Ok(_) => Ok(vec![]),
                    Err(uref) => Ok(vec![uref]),
                }
            }
            (CLType::U8, CLType::URef) => {
                let res: Result<u8, URef> = cl_value.to_owned().into_t()?;
                match res {
                    Ok(_) => Ok(vec![]),
                    Err(uref) => Ok(vec![uref]),
                }
            }
            (CLType::U32, CLType::URef) => {
                let res: Result<u32, URef> = cl_value.to_owned().into_t()?;
                match res {
                    Ok(_) => Ok(vec![]),
                    Err(uref) => Ok(vec![uref]),
                }
            }
            (CLType::U64, CLType::URef) => {
                let res: Result<u64, URef> = cl_value.to_owned().into_t()?;
                match res {
                    Ok(_) => Ok(vec![]),
                    Err(uref) => Ok(vec![uref]),
                }
            }
            (CLType::U128, CLType::URef) => {
                let res: Result<U128, URef> = cl_value.to_owned().into_t()?;
                match res {
                    Ok(_) => Ok(vec![]),
                    Err(uref) => Ok(vec![uref]),
                }
            }
            (CLType::U256, CLType::URef) => {
                let res: Result<U256, URef> = cl_value.to_owned().into_t()?;
                match res {
                    Ok(_) => Ok(vec![]),
                    Err(uref) => Ok(vec![uref]),
                }
            }
            (CLType::U512, CLType::URef) => {
                let res: Result<U512, URef> = cl_value.to_owned().into_t()?;
                match res {
                    Ok(_) => Ok(vec![]),
                    Err(uref) => Ok(vec![uref]),
                }
            }
            (CLType::Unit, CLType::URef) => {
                let res: Result<(), URef> = cl_value.to_owned().into_t()?;
                match res {
                    Ok(_) => Ok(vec![]),
                    Err(uref) => Ok(vec![uref]),
                }
            }
            (CLType::String, CLType::URef) => {
                let res: Result<String, URef> = cl_value.to_owned().into_t()?;
                match res {
                    Ok(_) => Ok(vec![]),
                    Err(uref) => Ok(vec![uref]),
                }
            }
            (CLType::Bool, CLType::Key) => {
                let res: Result<bool, Key> = cl_value.to_owned().into_t()?;
                match res {
                    Ok(_) => Ok(vec![]),
                    Err(key) => Ok(key.into_uref().into_iter().collect()),
                }
            }
            (CLType::I32, CLType::Key) => {
                let res: Result<i32, Key> = cl_value.to_owned().into_t()?;
                match res {
                    Ok(_) => Ok(vec![]),
                    Err(key) => Ok(key.into_uref().into_iter().collect()),
                }
            }
            (CLType::I64, CLType::Key) => {
                let res: Result<i64, Key> = cl_value.to_owned().into_t()?;
                match res {
                    Ok(_) => Ok(vec![]),
                    Err(key) => Ok(key.into_uref().into_iter().collect()),
                }
            }
            (CLType::U8, CLType::Key) => {
                let res: Result<u8, Key> = cl_value.to_owned().into_t()?;
                match res {
                    Ok(_) => Ok(vec![]),
                    Err(key) => Ok(key.into_uref().into_iter().collect()),
                }
            }
            (CLType::U32, CLType::Key) => {
                let res: Result<u32, Key> = cl_value.to_owned().into_t()?;
                match res {
                    Ok(_) => Ok(vec![]),
                    Err(key) => Ok(key.into_uref().into_iter().collect()),
                }
            }
            (CLType::U64, CLType::Key) => {
                let res: Result<u64, Key> = cl_value.to_owned().into_t()?;
                match res {
                    Ok(_) => Ok(vec![]),
                    Err(key) => Ok(key.into_uref().into_iter().collect()),
                }
            }
            (CLType::U128, CLType::Key) => {
                let res: Result<U128, Key> = cl_value.to_owned().into_t()?;
                match res {
                    Ok(_) => Ok(vec![]),
                    Err(key) => Ok(key.into_uref().into_iter().collect()),
                }
            }
            (CLType::U256, CLType::Key) => {
                let res: Result<U256, Key> = cl_value.to_owned().into_t()?;
                match res {
                    Ok(_) => Ok(vec![]),
                    Err(key) => Ok(key.into_uref().into_iter().collect()),
                }
            }
            (CLType::U512, CLType::Key) => {
                let res: Result<U512, Key> = cl_value.to_owned().into_t()?;
                match res {
                    Ok(_) => Ok(vec![]),
                    Err(key) => Ok(key.into_uref().into_iter().collect()),
                }
            }
            (CLType::Unit, CLType::Key) => {
                let res: Result<(), Key> = cl_value.to_owned().into_t()?;
                match res {
                    Ok(_) => Ok(vec![]),
                    Err(key) => Ok(key.into_uref().into_iter().collect()),
                }
            }
            (CLType::String, CLType::Key) => {
                let res: Result<String, Key> = cl_value.to_owned().into_t()?;
                match res {
                    Ok(_) => Ok(vec![]),
                    Err(key) => Ok(key.into_uref().into_iter().collect()),
                }
            }
            (_, _) => Ok(vec![]),
        },
        CLType::Map { key, value } => match (&**key, &**value) {
            (CLType::URef, CLType::Bool) => {
                let map: BTreeMap<URef, bool> = cl_value.to_owned().into_t()?;
                Ok(map.keys().cloned().collect())
            }
            (CLType::URef, CLType::I32) => {
                let map: BTreeMap<URef, i32> = cl_value.to_owned().into_t()?;
                Ok(map.keys().cloned().collect())
            }
            (CLType::URef, CLType::I64) => {
                let map: BTreeMap<URef, i64> = cl_value.to_owned().into_t()?;
                Ok(map.keys().cloned().collect())
            }
            (CLType::URef, CLType::U8) => {
                let map: BTreeMap<URef, u8> = cl_value.to_owned().into_t()?;
                Ok(map.keys().cloned().collect())
            }
            (CLType::URef, CLType::U32) => {
                let map: BTreeMap<URef, u32> = cl_value.to_owned().into_t()?;
                Ok(map.keys().cloned().collect())
            }
            (CLType::URef, CLType::U64) => {
                let map: BTreeMap<URef, u64> = cl_value.to_owned().into_t()?;
                Ok(map.keys().cloned().collect())
            }
            (CLType::URef, CLType::U128) => {
                let map: BTreeMap<URef, U128> = cl_value.to_owned().into_t()?;
                Ok(map.keys().cloned().collect())
            }
            (CLType::URef, CLType::U256) => {
                let map: BTreeMap<URef, U256> = cl_value.to_owned().into_t()?;
                Ok(map.keys().cloned().collect())
            }
            (CLType::URef, CLType::U512) => {
                let map: BTreeMap<URef, U512> = cl_value.to_owned().into_t()?;
                Ok(map.keys().cloned().collect())
            }
            (CLType::URef, CLType::Unit) => {
                let map: BTreeMap<URef, ()> = cl_value.to_owned().into_t()?;
                Ok(map.keys().cloned().collect())
            }
            (CLType::URef, CLType::String) => {
                let map: BTreeMap<URef, String> = cl_value.to_owned().into_t()?;
                Ok(map.keys().cloned().collect())
            }
            (CLType::URef, CLType::Key) => {
                let map: BTreeMap<URef, Key> = cl_value.to_owned().into_t()?;
                Ok(map
                    .keys()
                    .cloned()
                    .chain(map.values().cloned().filter_map(Key::into_uref))
                    .collect())
            }
            (CLType::URef, CLType::URef) => {
                let map: BTreeMap<URef, URef> = cl_value.to_owned().into_t()?;
                Ok(map.keys().cloned().chain(map.values().cloned()).collect())
            }
            (CLType::Key, CLType::Bool) => {
                let map: BTreeMap<Key, bool> = cl_value.to_owned().into_t()?;
                Ok(map.keys().cloned().filter_map(Key::into_uref).collect())
            }
            (CLType::Key, CLType::I32) => {
                let map: BTreeMap<Key, i32> = cl_value.to_owned().into_t()?;
                Ok(map.keys().cloned().filter_map(Key::into_uref).collect())
            }
            (CLType::Key, CLType::I64) => {
                let map: BTreeMap<Key, i64> = cl_value.to_owned().into_t()?;
                Ok(map.keys().cloned().filter_map(Key::into_uref).collect())
            }
            (CLType::Key, CLType::U8) => {
                let map: BTreeMap<Key, u8> = cl_value.to_owned().into_t()?;
                Ok(map.keys().cloned().filter_map(Key::into_uref).collect())
            }
            (CLType::Key, CLType::U32) => {
                let map: BTreeMap<Key, u32> = cl_value.to_owned().into_t()?;
                Ok(map.keys().cloned().filter_map(Key::into_uref).collect())
            }
            (CLType::Key, CLType::U64) => {
                let map: BTreeMap<Key, u64> = cl_value.to_owned().into_t()?;
                Ok(map.keys().cloned().filter_map(Key::into_uref).collect())
            }
            (CLType::Key, CLType::U128) => {
                let map: BTreeMap<Key, U128> = cl_value.to_owned().into_t()?;
                Ok(map.keys().cloned().filter_map(Key::into_uref).collect())
            }
            (CLType::Key, CLType::U256) => {
                let map: BTreeMap<Key, U256> = cl_value.to_owned().into_t()?;
                Ok(map.keys().cloned().filter_map(Key::into_uref).collect())
            }
            (CLType::Key, CLType::U512) => {
                let map: BTreeMap<Key, U512> = cl_value.to_owned().into_t()?;
                Ok(map.keys().cloned().filter_map(Key::into_uref).collect())
            }
            (CLType::Key, CLType::Unit) => {
                let map: BTreeMap<Key, ()> = cl_value.to_owned().into_t()?;
                Ok(map.keys().cloned().filter_map(Key::into_uref).collect())
            }
            (CLType::Key, CLType::String) => {
                let map: BTreeMap<Key, String> = cl_value.to_owned().into_t()?;
                Ok(map.keys().cloned().filter_map(Key::into_uref).collect())
            }
            (CLType::Key, CLType::URef) => {
                let map: BTreeMap<Key, URef> = cl_value.to_owned().into_t()?;
                Ok(map
                    .keys()
                    .cloned()
                    .filter_map(Key::into_uref)
                    .chain(map.values().cloned())
                    .collect())
            }
            (CLType::Key, CLType::Key) => {
                let map: BTreeMap<Key, Key> = cl_value.to_owned().into_t()?;
                Ok(map
                    .keys()
                    .cloned()
                    .filter_map(Key::into_uref)
                    .chain(map.values().cloned().filter_map(Key::into_uref))
                    .collect())
            }
            (CLType::Bool, CLType::URef) => {
                let map: BTreeMap<bool, URef> = cl_value.to_owned().into_t()?;
                Ok(map.values().cloned().collect())
            }
            (CLType::I32, CLType::URef) => {
                let map: BTreeMap<i32, URef> = cl_value.to_owned().into_t()?;
                Ok(map.values().cloned().collect())
            }
            (CLType::I64, CLType::URef) => {
                let map: BTreeMap<i64, URef> = cl_value.to_owned().into_t()?;
                Ok(map.values().cloned().collect())
            }
            (CLType::U8, CLType::URef) => {
                let map: BTreeMap<u8, URef> = cl_value.to_owned().into_t()?;
                Ok(map.values().cloned().collect())
            }
            (CLType::U32, CLType::URef) => {
                let map: BTreeMap<u32, URef> = cl_value.to_owned().into_t()?;
                Ok(map.values().cloned().collect())
            }
            (CLType::U64, CLType::URef) => {
                let map: BTreeMap<u64, URef> = cl_value.to_owned().into_t()?;
                Ok(map.values().cloned().collect())
            }
            (CLType::U128, CLType::URef) => {
                let map: BTreeMap<U128, URef> = cl_value.to_owned().into_t()?;
                Ok(map.values().cloned().collect())
            }
            (CLType::U256, CLType::URef) => {
                let map: BTreeMap<U256, URef> = cl_value.to_owned().into_t()?;
                Ok(map.values().cloned().collect())
            }
            (CLType::U512, CLType::URef) => {
                let map: BTreeMap<U512, URef> = cl_value.to_owned().into_t()?;
                Ok(map.values().cloned().collect())
            }
            (CLType::Unit, CLType::URef) => {
                let map: BTreeMap<(), URef> = cl_value.to_owned().into_t()?;
                Ok(map.values().cloned().collect())
            }
            (CLType::String, CLType::URef) => {
                let map: BTreeMap<String, URef> = cl_value.to_owned().into_t()?;
                Ok(map.values().cloned().collect())
            }
            (CLType::PublicKey, CLType::URef) => {
                let map: BTreeMap<PublicKey, URef> = cl_value.to_owned().into_t()?;
                Ok(map.values().cloned().collect())
            }
            (CLType::Bool, CLType::Key) => {
                let map: BTreeMap<bool, Key> = cl_value.to_owned().into_t()?;
                Ok(map.values().cloned().filter_map(Key::into_uref).collect())
            }
            (CLType::I32, CLType::Key) => {
                let map: BTreeMap<i32, Key> = cl_value.to_owned().into_t()?;
                Ok(map.values().cloned().filter_map(Key::into_uref).collect())
            }
            (CLType::I64, CLType::Key) => {
                let map: BTreeMap<i64, Key> = cl_value.to_owned().into_t()?;
                Ok(map.values().cloned().filter_map(Key::into_uref).collect())
            }
            (CLType::U8, CLType::Key) => {
                let map: BTreeMap<u8, Key> = cl_value.to_owned().into_t()?;
                Ok(map.values().cloned().filter_map(Key::into_uref).collect())
            }
            (CLType::U32, CLType::Key) => {
                let map: BTreeMap<u32, Key> = cl_value.to_owned().into_t()?;
                Ok(map.values().cloned().filter_map(Key::into_uref).collect())
            }
            (CLType::U64, CLType::Key) => {
                let map: BTreeMap<u64, Key> = cl_value.to_owned().into_t()?;
                Ok(map.values().cloned().filter_map(Key::into_uref).collect())
            }
            (CLType::U128, CLType::Key) => {
                let map: BTreeMap<U128, Key> = cl_value.to_owned().into_t()?;
                Ok(map.values().cloned().filter_map(Key::into_uref).collect())
            }
            (CLType::U256, CLType::Key) => {
                let map: BTreeMap<U256, Key> = cl_value.to_owned().into_t()?;
                Ok(map.values().cloned().filter_map(Key::into_uref).collect())
            }
            (CLType::U512, CLType::Key) => {
                let map: BTreeMap<U512, Key> = cl_value.to_owned().into_t()?;
                Ok(map.values().cloned().filter_map(Key::into_uref).collect())
            }
            (CLType::Unit, CLType::Key) => {
                let map: BTreeMap<(), Key> = cl_value.to_owned().into_t()?;
                Ok(map.values().cloned().filter_map(Key::into_uref).collect())
            }
            (CLType::String, CLType::Key) => {
                let map: NamedKeys = cl_value.to_owned().into_t()?;
                Ok(map.values().cloned().filter_map(Key::into_uref).collect())
            }
            (CLType::PublicKey, CLType::Key) => {
                let map: BTreeMap<PublicKey, Key> = cl_value.to_owned().into_t()?;
                Ok(map.values().cloned().filter_map(Key::into_uref).collect())
            }
            (_, _) => Ok(vec![]),
        },
        CLType::Tuple1([ty]) => match **ty {
            CLType::URef => {
                let val: (URef,) = cl_value.to_owned().into_t()?;
                Ok(vec![val.0])
            }
            CLType::Key => {
                let val: (Key,) = cl_value.to_owned().into_t()?;
                Ok(val.0.into_uref().into_iter().collect())
            }
            _ => Ok(vec![]),
        },
        CLType::Tuple2([ty1, ty2]) => match (&**ty1, &**ty2) {
            (CLType::URef, CLType::Bool) => {
                let val: (URef, bool) = cl_value.to_owned().into_t()?;
                Ok(vec![val.0])
            }
            (CLType::URef, CLType::I32) => {
                let val: (URef, i32) = cl_value.to_owned().into_t()?;
                Ok(vec![val.0])
            }
            (CLType::URef, CLType::I64) => {
                let val: (URef, i64) = cl_value.to_owned().into_t()?;
                Ok(vec![val.0])
            }
            (CLType::URef, CLType::U8) => {
                let val: (URef, u8) = cl_value.to_owned().into_t()?;
                Ok(vec![val.0])
            }
            (CLType::URef, CLType::U32) => {
                let val: (URef, u32) = cl_value.to_owned().into_t()?;
                Ok(vec![val.0])
            }
            (CLType::URef, CLType::U64) => {
                let val: (URef, u64) = cl_value.to_owned().into_t()?;
                Ok(vec![val.0])
            }
            (CLType::URef, CLType::U128) => {
                let val: (URef, U128) = cl_value.to_owned().into_t()?;
                Ok(vec![val.0])
            }
            (CLType::URef, CLType::U256) => {
                let val: (URef, U256) = cl_value.to_owned().into_t()?;
                Ok(vec![val.0])
            }
            (CLType::URef, CLType::U512) => {
                let val: (URef, U512) = cl_value.to_owned().into_t()?;
                Ok(vec![val.0])
            }
            (CLType::URef, CLType::Unit) => {
                let val: (URef, ()) = cl_value.to_owned().into_t()?;
                Ok(vec![val.0])
            }
            (CLType::URef, CLType::String) => {
                let val: (URef, String) = cl_value.to_owned().into_t()?;
                Ok(vec![val.0])
            }
            (CLType::URef, CLType::Key) => {
                let val: (URef, Key) = cl_value.to_owned().into_t()?;
                let mut res = vec![val.0];
                res.extend(val.1.into_uref().into_iter());
                Ok(res)
            }
            (CLType::URef, CLType::URef) => {
                let val: (URef, URef) = cl_value.to_owned().into_t()?;
                Ok(vec![val.0, val.1])
            }
            (CLType::Key, CLType::Bool) => {
                let val: (Key, bool) = cl_value.to_owned().into_t()?;
                Ok(val.0.into_uref().into_iter().collect())
            }
            (CLType::Key, CLType::I32) => {
                let val: (Key, i32) = cl_value.to_owned().into_t()?;
                Ok(val.0.into_uref().into_iter().collect())
            }
            (CLType::Key, CLType::I64) => {
                let val: (Key, i64) = cl_value.to_owned().into_t()?;
                Ok(val.0.into_uref().into_iter().collect())
            }
            (CLType::Key, CLType::U8) => {
                let val: (Key, u8) = cl_value.to_owned().into_t()?;
                Ok(val.0.into_uref().into_iter().collect())
            }
            (CLType::Key, CLType::U32) => {
                let val: (Key, u32) = cl_value.to_owned().into_t()?;
                Ok(val.0.into_uref().into_iter().collect())
            }
            (CLType::Key, CLType::U64) => {
                let val: (Key, u64) = cl_value.to_owned().into_t()?;
                Ok(val.0.into_uref().into_iter().collect())
            }
            (CLType::Key, CLType::U128) => {
                let val: (Key, U128) = cl_value.to_owned().into_t()?;
                Ok(val.0.into_uref().into_iter().collect())
            }
            (CLType::Key, CLType::U256) => {
                let val: (Key, U256) = cl_value.to_owned().into_t()?;
                Ok(val.0.into_uref().into_iter().collect())
            }
            (CLType::Key, CLType::U512) => {
                let val: (Key, U512) = cl_value.to_owned().into_t()?;
                Ok(val.0.into_uref().into_iter().collect())
            }
            (CLType::Key, CLType::Unit) => {
                let val: (Key, ()) = cl_value.to_owned().into_t()?;
                Ok(val.0.into_uref().into_iter().collect())
            }
            (CLType::Key, CLType::String) => {
                let val: (Key, String) = cl_value.to_owned().into_t()?;
                Ok(val.0.into_uref().into_iter().collect())
            }
            (CLType::Key, CLType::URef) => {
                let val: (Key, URef) = cl_value.to_owned().into_t()?;
                let mut res: Vec<URef> = val.0.into_uref().into_iter().collect();
                res.push(val.1);
                Ok(res)
            }
            (CLType::Key, CLType::Key) => {
                let val: (Key, Key) = cl_value.to_owned().into_t()?;
                Ok(val
                    .0
                    .into_uref()
                    .into_iter()
                    .chain(val.1.into_uref().into_iter())
                    .collect())
            }
            (CLType::Bool, CLType::URef) => {
                let val: (bool, URef) = cl_value.to_owned().into_t()?;
                Ok(vec![val.1])
            }
            (CLType::I32, CLType::URef) => {
                let val: (i32, URef) = cl_value.to_owned().into_t()?;
                Ok(vec![val.1])
            }
            (CLType::I64, CLType::URef) => {
                let val: (i64, URef) = cl_value.to_owned().into_t()?;
                Ok(vec![val.1])
            }
            (CLType::U8, CLType::URef) => {
                let val: (u8, URef) = cl_value.to_owned().into_t()?;
                Ok(vec![val.1])
            }
            (CLType::U32, CLType::URef) => {
                let val: (u32, URef) = cl_value.to_owned().into_t()?;
                Ok(vec![val.1])
            }
            (CLType::U64, CLType::URef) => {
                let val: (u64, URef) = cl_value.to_owned().into_t()?;
                Ok(vec![val.1])
            }
            (CLType::U128, CLType::URef) => {
                let val: (U128, URef) = cl_value.to_owned().into_t()?;
                Ok(vec![val.1])
            }
            (CLType::U256, CLType::URef) => {
                let val: (U256, URef) = cl_value.to_owned().into_t()?;
                Ok(vec![val.1])
            }
            (CLType::U512, CLType::URef) => {
                let val: (U512, URef) = cl_value.to_owned().into_t()?;
                Ok(vec![val.1])
            }
            (CLType::Unit, CLType::URef) => {
                let val: ((), URef) = cl_value.to_owned().into_t()?;
                Ok(vec![val.1])
            }
            (CLType::String, CLType::URef) => {
                let val: (String, URef) = cl_value.to_owned().into_t()?;
                Ok(vec![val.1])
            }
            (CLType::Bool, CLType::Key) => {
                let val: (bool, Key) = cl_value.to_owned().into_t()?;
                Ok(val.1.into_uref().into_iter().collect())
            }
            (CLType::I32, CLType::Key) => {
                let val: (i32, Key) = cl_value.to_owned().into_t()?;
                Ok(val.1.into_uref().into_iter().collect())
            }
            (CLType::I64, CLType::Key) => {
                let val: (i64, Key) = cl_value.to_owned().into_t()?;
                Ok(val.1.into_uref().into_iter().collect())
            }
            (CLType::U8, CLType::Key) => {
                let val: (u8, Key) = cl_value.to_owned().into_t()?;
                Ok(val.1.into_uref().into_iter().collect())
            }
            (CLType::U32, CLType::Key) => {
                let val: (u32, Key) = cl_value.to_owned().into_t()?;
                Ok(val.1.into_uref().into_iter().collect())
            }
            (CLType::U64, CLType::Key) => {
                let val: (u64, Key) = cl_value.to_owned().into_t()?;
                Ok(val.1.into_uref().into_iter().collect())
            }
            (CLType::U128, CLType::Key) => {
                let val: (U128, Key) = cl_value.to_owned().into_t()?;
                Ok(val.1.into_uref().into_iter().collect())
            }
            (CLType::U256, CLType::Key) => {
                let val: (U256, Key) = cl_value.to_owned().into_t()?;
                Ok(val.1.into_uref().into_iter().collect())
            }
            (CLType::U512, CLType::Key) => {
                let val: (U512, Key) = cl_value.to_owned().into_t()?;
                Ok(val.1.into_uref().into_iter().collect())
            }
            (CLType::Unit, CLType::Key) => {
                let val: ((), Key) = cl_value.to_owned().into_t()?;
                Ok(val.1.into_uref().into_iter().collect())
            }
            (CLType::String, CLType::Key) => {
                let val: (String, Key) = cl_value.to_owned().into_t()?;
                Ok(val.1.into_uref().into_iter().collect())
            }
            (_, _) => Ok(vec![]),
        },
        // TODO: nested matches for Tuple3?
        CLType::Tuple3(_) => Ok(vec![]),
        CLType::Key => {
            let key: Key = cl_value.to_owned().into_t()?; // TODO: optimize?
            Ok(key.into_uref().into_iter().collect())
        }
        CLType::URef => {
            let uref: URef = cl_value.to_owned().into_t()?; // TODO: optimize?
            Ok(vec![uref])
        }
    }
}

impl<'a, R> Runtime<'a, R>
where
    R: StateReader<Key, StoredValue>,
    R::Error: Into<Error>,
{
    /// Creates a new runtime instance.
    pub(crate) fn new(
        config: EngineConfig,
        memory: MemoryRef,
        module: Module,
        context: RuntimeContext<'a, R>,
        stack: RuntimeStack,
    ) -> Self {
        Self::check_preconditions(&stack);
        Runtime {
            config,
            memory,
            module,
            host_buffer: None,
            context,
            stack,
            host_function_flag: HostFunctionFlag::default(),
        }
    }

    /// Creates a new runtime instance by cloning the config, memory, module and host function flag
    /// from `self`.
    fn new_from_self(&self, context: RuntimeContext<'a, R>, stack: RuntimeStack) -> Self {
        Self::check_preconditions(&stack);
        Runtime {
            config: self.config,
            memory: self.memory.clone(),
            module: self.module.clone(),
            host_buffer: None,
            context,
            stack,
            host_function_flag: self.host_function_flag.clone(),
        }
    }

    /// Preconditions that would render the system inconsistent if violated. Those are strictly
    /// programming errors.
    fn check_preconditions(stack: &RuntimeStack) {
        if stack.is_empty() {
            error!("Call stack should not be empty while creating a new Runtime instance");
            debug_assert!(false);
        }

        if stack.first_frame().unwrap().contract_hash().is_some() {
            error!("First element of the call stack should always represent a Session call");
            debug_assert!(false);
        }
    }

    /// Returns a memory instance.
    pub fn memory(&self) -> &MemoryRef {
        &self.memory
    }

    /// Returns a WASM module instance.
    pub fn module(&self) -> &Module {
        &self.module
    }

    /// Returns the context.
    pub fn context(&self) -> &RuntimeContext<'a, R> {
        &self.context
    }

    fn gas(&mut self, amount: Gas) -> Result<(), Error> {
        self.context.charge_gas(amount)
    }

    /// Returns current gas counter.
    fn gas_counter(&self) -> Gas {
        self.context.gas_counter()
    }

    /// Sets new gas counter value.
    fn set_gas_counter(&mut self, new_gas_counter: Gas) {
        self.context.set_gas_counter(new_gas_counter);
    }

    /// Charge for a system contract call.
    ///
    /// This method does not charge for system contract calls if the immediate caller is a system
    /// contract or if we're currently within the scope of a host function call. This avoids
    /// misleading gas charges if one system contract calls other system contract (e.g. auction
    /// contract calls into mint to create new purses).
    pub(crate) fn charge_system_contract_call<T>(&mut self, amount: T) -> Result<(), Error>
    where
        T: Into<Gas>,
    {
        if self.host_function_flag.is_in_host_function_scope()
            || self.is_system_immediate_caller()?
        {
            // This avoids charging the user in situation when the runtime is in the middle of
            // handling a host function call or a system contract calls other system contract.
            return Ok(());
        }
        self.context.charge_system_contract_call(amount)
    }

    /// Runtime stack.
    pub(crate) fn stack(&self) -> &RuntimeStack {
        &self.stack
    }

    /// Returns bytes from the WASM memory instance.
    fn bytes_from_mem(&self, ptr: u32, size: usize) -> Result<Vec<u8>, Error> {
        self.memory.get(ptr, size).map_err(Into::into)
    }

    /// Returns a deserialized type from the WASM memory instance.
    fn t_from_mem<T: FromBytes>(&self, ptr: u32, size: u32) -> Result<T, Error> {
        let bytes = self.bytes_from_mem(ptr, size as usize)?;
        bytesrepr::deserialize(bytes).map_err(Into::into)
    }

    /// Reads key (defined as `key_ptr` and `key_size` tuple) from Wasm memory.
    fn key_from_mem(&mut self, key_ptr: u32, key_size: u32) -> Result<Key, Error> {
        let bytes = self.bytes_from_mem(key_ptr, key_size as usize)?;
        bytesrepr::deserialize(bytes).map_err(Into::into)
    }

    /// Reads `CLValue` (defined as `cl_value_ptr` and `cl_value_size` tuple) from Wasm memory.
    fn cl_value_from_mem(
        &mut self,
        cl_value_ptr: u32,
        cl_value_size: u32,
    ) -> Result<CLValue, Error> {
        let bytes = self.bytes_from_mem(cl_value_ptr, cl_value_size as usize)?;
        bytesrepr::deserialize(bytes).map_err(Into::into)
    }

    /// Returns a deserialized string from the WASM memory instance.
    fn string_from_mem(&self, ptr: u32, size: u32) -> Result<String, Trap> {
        let bytes = self.bytes_from_mem(ptr, size as usize)?;
        bytesrepr::deserialize(bytes).map_err(|e| Error::BytesRepr(e).into())
    }

    fn get_module_from_entry_points(
        &mut self,
        entry_points: &EntryPoints,
    ) -> Result<Vec<u8>, Error> {
        let export_section = self
            .module
            .export_section()
            .ok_or_else(|| Error::FunctionNotFound(String::from("Missing Export Section")))?;

        let entry_point_names: Vec<&str> = entry_points.keys().map(|s| s.as_str()).collect();

        let maybe_missing_name: Option<String> = entry_point_names
            .iter()
            .find(|name| {
                !export_section
                    .entries()
                    .iter()
                    .any(|export_entry| export_entry.field() == **name)
            })
            .map(|s| String::from(*s));

        if let Some(missing_name) = maybe_missing_name {
            Err(Error::FunctionNotFound(missing_name))
        } else {
            let mut module = self.module.clone();
            pwasm_utils::optimize(&mut module, entry_point_names)?;
            parity_wasm::serialize(module).map_err(Error::ParityWasm)
        }
    }

<<<<<<< HEAD
    #[allow(clippy::wrong_self_convention)]
    fn is_valid_uref(&mut self, uref_ptr: u32, uref_size: u32) -> Result<bool, Trap> {
=======
    fn is_valid_uref(&self, uref_ptr: u32, uref_size: u32) -> Result<bool, Trap> {
>>>>>>> a4cde1e2
        let bytes = self.bytes_from_mem(uref_ptr, uref_size as usize)?;
        let uref: URef = bytesrepr::deserialize(bytes).map_err(Error::BytesRepr)?;
        Ok(self.context.validate_uref(&uref).is_ok())
    }

    /// Load the uref known by the given name into the Wasm memory
    fn load_key(
        &mut self,
        name_ptr: u32,
        name_size: u32,
        output_ptr: u32,
        output_size: usize,
        bytes_written_ptr: u32,
    ) -> Result<Result<(), ApiError>, Trap> {
        let name = self.string_from_mem(name_ptr, name_size)?;

        // Get a key and serialize it
        let key = match self.context.named_keys_get(&name) {
            Some(key) => key,
            None => return Ok(Err(ApiError::MissingKey)),
        };

        let key_bytes = match key.to_bytes() {
            Ok(bytes) => bytes,
            Err(error) => return Ok(Err(error.into())),
        };

        // `output_size` has to be greater or equal to the actual length of serialized Key bytes
        if output_size < key_bytes.len() {
            return Ok(Err(ApiError::BufferTooSmall));
        }

        // Set serialized Key bytes into the output buffer
        if let Err(error) = self.memory.set(output_ptr, &key_bytes) {
            return Err(Error::Interpreter(error.into()).into());
        }

        // For all practical purposes following cast is assumed to be safe
        let bytes_size = key_bytes.len() as u32;
        let size_bytes = bytes_size.to_le_bytes(); // Wasm is little-endian
        if let Err(error) = self.memory.set(bytes_written_ptr, &size_bytes) {
            return Err(Error::Interpreter(error.into()).into());
        }

        Ok(Ok(()))
    }

    fn has_key(&mut self, name_ptr: u32, name_size: u32) -> Result<i32, Trap> {
        let name = self.string_from_mem(name_ptr, name_size)?;
        if self.context.named_keys_contains_key(&name) {
            Ok(0)
        } else {
            Ok(1)
        }
    }

    fn put_key(
        &mut self,
        name_ptr: u32,
        name_size: u32,
        key_ptr: u32,
        key_size: u32,
    ) -> Result<(), Trap> {
        let name = self.string_from_mem(name_ptr, name_size)?;
        let key = self.key_from_mem(key_ptr, key_size)?;
        self.context.put_key(name, key).map_err(Into::into)
    }

    fn remove_key(&mut self, name_ptr: u32, name_size: u32) -> Result<(), Trap> {
        let name = self.string_from_mem(name_ptr, name_size)?;
        self.context.remove_key(&name)?;
        Ok(())
    }

    /// Writes runtime context's account main purse to dest_ptr in the Wasm memory.
    fn get_main_purse(&mut self, dest_ptr: u32) -> Result<(), Trap> {
        let purse = self.context.get_main_purse()?;
        let purse_bytes = purse.into_bytes().map_err(Error::BytesRepr)?;
        self.memory
            .set(dest_ptr, &purse_bytes)
            .map_err(|e| Error::Interpreter(e.into()).into())
    }

    /// Writes caller (deploy) account public key to dest_ptr in the Wasm
    /// memory.
    fn get_caller(&mut self, output_size: u32) -> Result<Result<(), ApiError>, Trap> {
        if !self.can_write_to_host_buffer() {
            // Exit early if the host buffer is already occupied
            return Ok(Err(ApiError::HostBufferFull));
        }
        let value = CLValue::from_t(self.context.get_caller()).map_err(Error::CLValue)?;
        let value_size = value.inner_bytes().len();

        // Save serialized public key into host buffer
        if let Err(error) = self.write_host_buffer(value) {
            return Ok(Err(error));
        }

        // Write output
        let output_size_bytes = value_size.to_le_bytes(); // Wasm is little-endian
        if let Err(error) = self.memory.set(output_size, &output_size_bytes) {
            return Err(Error::Interpreter(error.into()).into());
        }
        Ok(Ok(()))
    }

    /// Gets the immediate caller of the current execution
    fn get_immediate_caller(&self) -> Option<&CallStackElement> {
        self.stack.previous_frame()
    }

    /// Checks if immediate caller is of session type of the same account as the provided account
    /// hash.
    fn is_allowed_session_caller(&self, provided_account_hash: &AccountHash) -> bool {
        if self.context.get_caller() == PublicKey::System.to_account_hash() {
            return true;
        }

        if let Some(CallStackElement::Session { account_hash }) = self.get_immediate_caller() {
            return account_hash == provided_account_hash;
        }
        false
    }

    /// Writes runtime context's phase to dest_ptr in the Wasm memory.
    fn get_phase(&mut self, dest_ptr: u32) -> Result<(), Trap> {
        let phase = self.context.phase();
        let bytes = phase.into_bytes().map_err(Error::BytesRepr)?;
        self.memory
            .set(dest_ptr, &bytes)
            .map_err(|e| Error::Interpreter(e.into()).into())
    }

    /// Writes current blocktime to dest_ptr in Wasm memory.
    fn get_blocktime(&self, dest_ptr: u32) -> Result<(), Trap> {
        let blocktime = self
            .context
            .get_blocktime()
            .into_bytes()
            .map_err(Error::BytesRepr)?;
        self.memory
            .set(dest_ptr, &blocktime)
            .map_err(|e| Error::Interpreter(e.into()).into())
    }

    /// Load the uref known by the given name into the Wasm memory
    fn load_call_stack(
        &mut self,
        // (Output) Pointer to number of elements in the call stack.
        call_stack_len_ptr: u32,
        // (Output) Pointer to size in bytes of the serialized call stack.
        result_size_ptr: u32,
    ) -> Result<Result<(), ApiError>, Trap> {
        if !self.can_write_to_host_buffer() {
            // Exit early if the host buffer is already occupied
            return Ok(Err(ApiError::HostBufferFull));
        }
        let call_stack = self.stack.call_stack_elements();
        let call_stack_len = call_stack.len() as u32;
        let call_stack_len_bytes = call_stack_len.to_le_bytes();

        if let Err(error) = self.memory.set(call_stack_len_ptr, &call_stack_len_bytes) {
            return Err(Error::Interpreter(error.into()).into());
        }

        if call_stack_len == 0 {
            return Ok(Ok(()));
        }

        let call_stack_cl_value = CLValue::from_t(call_stack.clone()).map_err(Error::CLValue)?;

        let call_stack_cl_value_bytes_len = call_stack_cl_value.inner_bytes().len() as u32;
        if let Err(error) = self.write_host_buffer(call_stack_cl_value) {
            return Ok(Err(error));
        }

        let call_stack_cl_value_bytes_len_bytes = call_stack_cl_value_bytes_len.to_le_bytes();

        if let Err(error) = self
            .memory
            .set(result_size_ptr, &call_stack_cl_value_bytes_len_bytes)
        {
            return Err(Error::Interpreter(error.into()).into());
        }

        Ok(Ok(()))
    }

    /// Return some bytes from the memory and terminate the current `sub_call`. Note that the return
    /// type is `Trap`, indicating that this function will always kill the current Wasm instance.
    fn ret(&mut self, value_ptr: u32, value_size: usize) -> Trap {
        self.host_buffer = None;
        let mem_get = self
            .memory
            .get(value_ptr, value_size)
            .map_err(|e| Error::Interpreter(e.into()));
        match mem_get {
            Ok(buf) => {
                // Set the result field in the runtime and return the proper element of the `Error`
                // enum indicating that the reason for exiting the module was a call to ret.
                self.host_buffer = bytesrepr::deserialize(buf).ok();

                let urefs = match &self.host_buffer {
                    Some(buf) => extract_urefs(buf),
                    None => Ok(vec![]),
                };
                match urefs {
                    Ok(urefs) => Error::Ret(urefs).into(),
                    Err(e) => e.into(),
                }
            }
            Err(e) => e.into(),
        }
    }

    /// Checks if current context is the mint system contract.
    pub(crate) fn is_mint(&self, key: Key) -> bool {
        let hash = match self.context.get_system_contract(MINT) {
            Ok(hash) => hash,
            Err(_) => {
                error!("Failed to get system mint contract hash");
                return false;
            }
        };
        key.into_hash() == Some(hash.value())
    }

    /// Checks if current context is the `handle_payment` system contract.
    pub(crate) fn is_handle_payment(&self, key: Key) -> bool {
        let hash = match self.context.get_system_contract(HANDLE_PAYMENT) {
            Ok(hash) => hash,
            Err(_) => {
                error!("Failed to get system handle payment contract hash");
                return false;
            }
        };
        key.into_hash() == Some(hash.value())
    }

    /// Checks if current context is the auction system contract.
    pub(crate) fn is_auction(&self, key: Key) -> bool {
        let hash = match self.context.get_system_contract(AUCTION) {
            Ok(hash) => hash,
            Err(_) => {
                error!("Failed to get system auction contract hash");
                return false;
            }
        };
        key.into_hash() == Some(hash.value())
    }

    fn get_named_argument<T: FromBytes + CLTyped>(
        args: &RuntimeArgs,
        name: &str,
    ) -> Result<T, Error> {
        let arg: CLValue = args
            .get(name)
            .cloned()
            .ok_or(Error::Revert(ApiError::MissingArgument))?;
        arg.into_t()
            .map_err(|_| Error::Revert(ApiError::InvalidArgument))
    }

    fn reverter<T: Into<ApiError>>(error: T) -> Error {
        let api_error: ApiError = error.into();
        // NOTE: This is special casing needed to keep the native system contracts propagate
        // GasLimit properly to the user. Once support for wasm system contract will be dropped this
        // won't be necessary anymore.
        match api_error {
            ApiError::Mint(mint_error) if mint_error == mint::Error::GasLimit as u8 => {
                Error::GasLimit
            }
            ApiError::AuctionError(auction_error)
                if auction_error == auction::Error::GasLimit as u8 =>
            {
                Error::GasLimit
            }
            ApiError::HandlePayment(handle_payment_error)
                if handle_payment_error == handle_payment::Error::GasLimit as u8 =>
            {
                Error::GasLimit
            }
            api_error => Error::Revert(api_error),
        }
    }

    /// Calls host mint contract.
    pub fn call_host_mint(
        &mut self,
        protocol_version: ProtocolVersion,
        entry_point_name: &str,
        runtime_args: &RuntimeArgs,
        extra_keys: &[Key],
        stack: RuntimeStack,
    ) -> Result<CLValue, Error> {
        let mut named_keys = {
            let correlation_id = self.context.correlation_id();
            let contract_hash = self.context.get_system_contract(MINT)?;
            let contract = self
                .context()
                .state()
                .borrow_mut()
                .get_contract(correlation_id, contract_hash)?;

            contract.named_keys().to_owned()
        };
        let access_rights = {
            let mut keys: Vec<Key> = named_keys.values().cloned().collect();
            keys.extend(extra_keys);
            keys.push(self.get_mint_contract()?.into());
            keys.push(self.get_handle_payment_contract()?.into());
            extract_access_rights_from_keys(keys)
        };
        let authorization_keys = self.context.authorization_keys().to_owned();
        let account = self.context.account();
        let base_key = self.context.get_system_contract(MINT)?.into();
        let blocktime = self.context.get_blocktime();
        let deploy_hash = self.context.get_deploy_hash();
        let gas_limit = self.context.gas_limit();
        let gas_counter = self.context.gas_counter();
        let address_generator = self.context.address_generator();
        let correlation_id = self.context.correlation_id();
        let phase = self.context.phase();
        let transfers = self.context.transfers().to_owned();

        let mint_context = RuntimeContext::new(
            self.context.state(),
            EntryPointType::Contract,
            &mut named_keys,
            access_rights,
            runtime_args.to_owned(),
            authorization_keys,
            account,
            base_key,
            blocktime,
            deploy_hash,
            gas_limit,
            gas_counter,
            address_generator,
            protocol_version,
            correlation_id,
            phase,
            self.config,
            transfers,
        );

        let mut mint_runtime = self.new_from_self(mint_context, stack);

        let system_config = self.config.system_config();
        let mint_costs = system_config.mint_costs();

        let result = match entry_point_name {
            // Type: `fn mint(amount: U512) -> Result<URef, Error>`
            mint::METHOD_MINT => (|| {
                mint_runtime.charge_system_contract_call(mint_costs.mint)?;

                let amount: U512 = Self::get_named_argument(runtime_args, mint::ARG_AMOUNT)?;
                let result: Result<URef, mint::Error> = mint_runtime.mint(amount);
                if let Err(mint::Error::GasLimit) = result {
                    return Err(execution::Error::GasLimit);
                }
                CLValue::from_t(result).map_err(Self::reverter)
            })(),
            mint::METHOD_REDUCE_TOTAL_SUPPLY => (|| {
                mint_runtime.charge_system_contract_call(mint_costs.reduce_total_supply)?;

                let amount: U512 = Self::get_named_argument(runtime_args, mint::ARG_AMOUNT)?;
                let result: Result<(), mint::Error> = mint_runtime.reduce_total_supply(amount);
                CLValue::from_t(result).map_err(Self::reverter)
            })(),
            // Type: `fn create() -> URef`
            mint::METHOD_CREATE => (|| {
                mint_runtime.charge_system_contract_call(mint_costs.create)?;

                let uref = mint_runtime.mint(U512::zero()).map_err(Self::reverter)?;
                CLValue::from_t(uref).map_err(Self::reverter)
            })(),
            // Type: `fn balance(purse: URef) -> Option<U512>`
            mint::METHOD_BALANCE => (|| {
                mint_runtime.charge_system_contract_call(mint_costs.balance)?;

                let uref: URef = Self::get_named_argument(runtime_args, mint::ARG_PURSE)?;
                let maybe_balance: Option<U512> =
                    mint_runtime.balance(uref).map_err(Self::reverter)?;
                CLValue::from_t(maybe_balance).map_err(Self::reverter)
            })(),
            // Type: `fn transfer(maybe_to: Option<AccountHash>, source: URef, target: URef, amount:
            // U512, id: Option<u64>) -> Result<(), Error>`
            mint::METHOD_TRANSFER => (|| {
                mint_runtime.charge_system_contract_call(mint_costs.transfer)?;

                let maybe_to: Option<AccountHash> =
                    Self::get_named_argument(runtime_args, mint::ARG_TO)?;
                let source: URef = Self::get_named_argument(runtime_args, mint::ARG_SOURCE)?;
                let target: URef = Self::get_named_argument(runtime_args, mint::ARG_TARGET)?;
                let amount: U512 = Self::get_named_argument(runtime_args, mint::ARG_AMOUNT)?;
                let id: Option<u64> = Self::get_named_argument(runtime_args, mint::ARG_ID)?;
                let result: Result<(), mint::Error> =
                    mint_runtime.transfer(maybe_to, source, target, amount, id);
                CLValue::from_t(result).map_err(Self::reverter)
            })(),
            // Type: `fn read_base_round_reward() -> Result<U512, Error>`
            mint::METHOD_READ_BASE_ROUND_REWARD => (|| {
                mint_runtime.charge_system_contract_call(mint_costs.read_base_round_reward)?;

                let result: U512 = mint_runtime
                    .read_base_round_reward()
                    .map_err(Self::reverter)?;
                CLValue::from_t(result).map_err(Self::reverter)
            })(),
            mint::METHOD_MINT_INTO_EXISTING_PURSE => (|| {
                mint_runtime.charge_system_contract_call(mint_costs.mint)?;

                let amount: U512 = Self::get_named_argument(runtime_args, mint::ARG_AMOUNT)?;
                let existing_purse: URef = Self::get_named_argument(runtime_args, mint::ARG_PURSE)?;

                let result: Result<(), mint::Error> =
                    mint_runtime.mint_into_existing_purse(existing_purse, amount);
                CLValue::from_t(result).map_err(Self::reverter)
            })(),

            _ => CLValue::from_t(()).map_err(Self::reverter),
        };

        // Charge just for the amount that particular entry point cost - using gas cost from the
        // isolated runtime might have a recursive costs whenever system contract calls other system
        // contract.
        self.gas(mint_runtime.gas_counter() - gas_counter)?;

        // Result still contains a result, but the entrypoints logic does not exit early on errors.
        let ret = result?;

        let urefs = extract_urefs(&ret)?;
        let access_rights = extract_access_rights_from_urefs(urefs);
        self.context.access_rights_extend(access_rights);
        {
            let transfers = self.context.transfers_mut();
            *transfers = mint_runtime.context.transfers().to_owned();
        }
        Ok(ret)
    }

    /// Calls host `handle_payment` contract.
    pub fn call_host_handle_payment(
        &mut self,
        protocol_version: ProtocolVersion,
        entry_point_name: &str,
        runtime_args: &RuntimeArgs,
        extra_keys: &[Key],
        stack: RuntimeStack,
    ) -> Result<CLValue, Error> {
        let mut named_keys = {
            let correlation_id = self.context.correlation_id();
            let contract_hash = self.context.get_system_contract(HANDLE_PAYMENT)?;
            let contract = self
                .context()
                .state()
                .borrow_mut()
                .get_contract(correlation_id, contract_hash)?;

            contract.named_keys().to_owned()
        };
        let access_rights = {
            let mut keys: Vec<Key> = named_keys.values().cloned().collect();
            keys.extend(extra_keys);
            keys.push(self.get_mint_contract()?.into());
            keys.push(self.get_handle_payment_contract()?.into());
            extract_access_rights_from_keys(keys)
        };
        let authorization_keys = self.context.authorization_keys().to_owned();
        let account = self.context.account();
        let base_key = self.context.get_system_contract(HANDLE_PAYMENT)?.into();
        let blocktime = self.context.get_blocktime();
        let deploy_hash = self.context.get_deploy_hash();
        let gas_limit = self.context.gas_limit();
        let gas_counter = self.context.gas_counter();
        let address_generator = self.context.address_generator();
        let correlation_id = self.context.correlation_id();
        let phase = self.context.phase();
        let transfers = self.context.transfers().to_owned();

        let runtime_context = RuntimeContext::new(
            self.context.state(),
            EntryPointType::Contract,
            &mut named_keys,
            access_rights,
            runtime_args.to_owned(),
            authorization_keys,
            account,
            base_key,
            blocktime,
            deploy_hash,
            gas_limit,
            gas_counter,
            address_generator,
            protocol_version,
            correlation_id,
            phase,
            self.config,
            transfers,
        );

        let mut runtime = self.new_from_self(runtime_context, stack);

        let system_config = self.config.system_config();
        let handle_payment_costs = system_config.handle_payment_costs();

        let result = match entry_point_name {
            handle_payment::METHOD_GET_PAYMENT_PURSE => (|| {
                runtime.charge_system_contract_call(handle_payment_costs.get_payment_purse)?;

                let rights_controlled_purse =
                    runtime.get_payment_purse().map_err(Self::reverter)?;
                CLValue::from_t(rights_controlled_purse).map_err(Self::reverter)
            })(),
            handle_payment::METHOD_SET_REFUND_PURSE => (|| {
                runtime.charge_system_contract_call(handle_payment_costs.set_refund_purse)?;

                let purse: URef =
                    Self::get_named_argument(runtime_args, handle_payment::ARG_PURSE)?;
                runtime.set_refund_purse(purse).map_err(Self::reverter)?;
                CLValue::from_t(()).map_err(Self::reverter)
            })(),
            handle_payment::METHOD_GET_REFUND_PURSE => (|| {
                runtime.charge_system_contract_call(handle_payment_costs.get_refund_purse)?;

                let maybe_purse = runtime.get_refund_purse().map_err(Self::reverter)?;
                CLValue::from_t(maybe_purse).map_err(Self::reverter)
            })(),
            handle_payment::METHOD_FINALIZE_PAYMENT => (|| {
                runtime.charge_system_contract_call(handle_payment_costs.finalize_payment)?;

                let amount_spent: U512 =
                    Self::get_named_argument(runtime_args, handle_payment::ARG_AMOUNT)?;
                let account: AccountHash =
                    Self::get_named_argument(runtime_args, handle_payment::ARG_ACCOUNT)?;
                let target: URef =
                    Self::get_named_argument(runtime_args, handle_payment::ARG_TARGET)?;
                runtime
                    .finalize_payment(amount_spent, account, target)
                    .map_err(Self::reverter)?;
                CLValue::from_t(()).map_err(Self::reverter)
            })(),
            _ => CLValue::from_t(()).map_err(Self::reverter),
        };

        self.gas(runtime.gas_counter() - gas_counter)?;

        let ret = result?;
        let urefs = extract_urefs(&ret)?;
        let access_rights = extract_access_rights_from_urefs(urefs);
        self.context.access_rights_extend(access_rights);
        {
            let transfers = self.context.transfers_mut();
            *transfers = runtime.context.transfers().to_owned();
        }
        Ok(ret)
    }

    /// Calls host standard payment contract.
    pub fn call_host_standard_payment(&mut self) -> Result<(), Error> {
        // NOTE: This method (unlike other call_host_* methods) already runs on its own runtime
        // context.
        let gas_counter = self.gas_counter();
        let amount: U512 =
            Self::get_named_argument(self.context.args(), standard_payment::ARG_AMOUNT)?;
        let result = self.pay(amount).map_err(Self::reverter);
        self.set_gas_counter(gas_counter);
        result
    }

    /// Calls host auction contract.
    pub fn call_host_auction(
        &mut self,
        protocol_version: ProtocolVersion,
        entry_point_name: &str,
        runtime_args: &RuntimeArgs,
        extra_keys: &[Key],
        stack: RuntimeStack,
    ) -> Result<CLValue, Error> {
        let mut named_keys = {
            let correlation_id = self.context.correlation_id();
            let contract_hash = self.context.get_system_contract(AUCTION)?;
            let contract = self
                .context
                .state()
                .borrow_mut()
                .get_contract(correlation_id, contract_hash)?;

            contract.named_keys().to_owned()
        };
        let access_rights = {
            let mut keys: Vec<Key> = named_keys.values().cloned().collect();
            keys.extend(extra_keys);
            keys.push(self.get_mint_contract()?.into());
            keys.push(self.get_handle_payment_contract()?.into());
            extract_access_rights_from_keys(keys)
        };
        let authorization_keys = self.context.authorization_keys().to_owned();
        let account = self.context.account();
        let base_key = self.context.get_system_contract(AUCTION)?.into();
        let blocktime = self.context.get_blocktime();
        let deploy_hash = self.context.get_deploy_hash();
        let gas_limit = self.context.gas_limit();
        let gas_counter = self.context.gas_counter();
        let address_generator = self.context.address_generator();
        let correlation_id = self.context.correlation_id();
        let phase = self.context.phase();

        let transfers = self.context.transfers().to_owned();

        let runtime_context = RuntimeContext::new(
            self.context.state(),
            EntryPointType::Contract,
            &mut named_keys,
            access_rights,
            runtime_args.to_owned(),
            authorization_keys,
            account,
            base_key,
            blocktime,
            deploy_hash,
            gas_limit,
            gas_counter,
            address_generator,
            protocol_version,
            correlation_id,
            phase,
            self.config,
            transfers,
        );

        let mut runtime = self.new_from_self(runtime_context, stack);

        let system_config = self.config.system_config();
        let auction_costs = system_config.auction_costs();

        let result = match entry_point_name {
            auction::METHOD_GET_ERA_VALIDATORS => (|| {
                runtime.charge_system_contract_call(auction_costs.get_era_validators)?;

                let result = runtime.get_era_validators().map_err(Self::reverter)?;

                CLValue::from_t(result).map_err(Self::reverter)
            })(),

            auction::METHOD_ADD_BID => (|| {
                runtime.charge_system_contract_call(auction_costs.add_bid)?;

                let account_hash = Self::get_named_argument(runtime_args, auction::ARG_PUBLIC_KEY)?;
                let delegation_rate =
                    Self::get_named_argument(runtime_args, auction::ARG_DELEGATION_RATE)?;
                let amount = Self::get_named_argument(runtime_args, auction::ARG_AMOUNT)?;

                let result = runtime
                    .add_bid(account_hash, delegation_rate, amount)
                    .map_err(Self::reverter)?;

                CLValue::from_t(result).map_err(Self::reverter)
            })(),

            auction::METHOD_WITHDRAW_BID => (|| {
                runtime.charge_system_contract_call(auction_costs.withdraw_bid)?;

                let account_hash = Self::get_named_argument(runtime_args, auction::ARG_PUBLIC_KEY)?;
                let amount = Self::get_named_argument(runtime_args, auction::ARG_AMOUNT)?;

                let result = runtime
                    .withdraw_bid(account_hash, amount)
                    .map_err(Self::reverter)?;
                CLValue::from_t(result).map_err(Self::reverter)
            })(),

            auction::METHOD_DELEGATE => (|| {
                runtime.charge_system_contract_call(auction_costs.delegate)?;

                let delegator = Self::get_named_argument(runtime_args, auction::ARG_DELEGATOR)?;
                let validator = Self::get_named_argument(runtime_args, auction::ARG_VALIDATOR)?;
                let amount = Self::get_named_argument(runtime_args, auction::ARG_AMOUNT)?;

                let result = runtime
                    .delegate(delegator, validator, amount)
                    .map_err(Self::reverter)?;

                CLValue::from_t(result).map_err(Self::reverter)
            })(),

            auction::METHOD_UNDELEGATE => (|| {
                runtime.charge_system_contract_call(auction_costs.undelegate)?;

                let delegator = Self::get_named_argument(runtime_args, auction::ARG_DELEGATOR)?;
                let validator = Self::get_named_argument(runtime_args, auction::ARG_VALIDATOR)?;
                let amount = Self::get_named_argument(runtime_args, auction::ARG_AMOUNT)?;

                let result = runtime
                    .undelegate(delegator, validator, amount)
                    .map_err(Self::reverter)?;

                CLValue::from_t(result).map_err(Self::reverter)
            })(),

            auction::METHOD_REDELEGATE => (|| {
                runtime.charge_system_contract_call(auction_costs.undelegate)?;

                let delegator = Self::get_named_argument(runtime_args, auction::ARG_DELEGATOR)?;
                let validator = Self::get_named_argument(runtime_args, auction::ARG_VALIDATOR)?;
                let amount = Self::get_named_argument(runtime_args, auction::ARG_AMOUNT)?;
                let new_validator =
                    Self::get_named_argument(runtime_args, auction::ARG_NEW_VALIDATOR)?;

                let result = runtime
                    .redelegate(delegator, validator, amount, new_validator)
                    .map_err(Self::reverter)?;

                CLValue::from_t(result).map_err(Self::reverter)
            })(),

            auction::METHOD_RUN_AUCTION => (|| {
                runtime.charge_system_contract_call(auction_costs.run_auction)?;

                let era_end_timestamp_millis =
                    Self::get_named_argument(runtime_args, auction::ARG_ERA_END_TIMESTAMP_MILLIS)?;
                let evicted_validators =
                    Self::get_named_argument(runtime_args, auction::ARG_EVICTED_VALIDATORS)?;

                runtime
                    .run_auction(era_end_timestamp_millis, evicted_validators)
                    .map_err(Self::reverter)?;

                CLValue::from_t(()).map_err(Self::reverter)
            })(),

            // Type: `fn slash(validator_account_hashes: &[AccountHash]) -> Result<(), Error>`
            auction::METHOD_SLASH => (|| {
                runtime.charge_system_contract_call(auction_costs.slash)?;

                let validator_public_keys =
                    Self::get_named_argument(runtime_args, auction::ARG_VALIDATOR_PUBLIC_KEYS)?;
                runtime
                    .slash(validator_public_keys)
                    .map_err(Self::reverter)?;
                CLValue::from_t(()).map_err(Self::reverter)
            })(),

            // Type: `fn distribute(reward_factors: BTreeMap<PublicKey, u64>) -> Result<(), Error>`
            auction::METHOD_DISTRIBUTE => (|| {
                runtime.charge_system_contract_call(auction_costs.distribute)?;

                let reward_factors: BTreeMap<PublicKey, u64> =
                    Self::get_named_argument(runtime_args, auction::ARG_REWARD_FACTORS)?;
                runtime.distribute(reward_factors).map_err(Self::reverter)?;
                CLValue::from_t(()).map_err(Self::reverter)
            })(),

            // Type: `fn read_era_id() -> Result<EraId, Error>`
            auction::METHOD_READ_ERA_ID => (|| {
                runtime.charge_system_contract_call(auction_costs.read_era_id)?;

                let result = runtime.read_era_id().map_err(Self::reverter)?;
                CLValue::from_t(result).map_err(Self::reverter)
            })(),

            auction::METHOD_ACTIVATE_BID => (|| {
                runtime.charge_system_contract_call(auction_costs.read_era_id)?;

                let validator_public_key: PublicKey =
                    Self::get_named_argument(runtime_args, auction::ARG_VALIDATOR_PUBLIC_KEY)?;

                runtime
                    .activate_bid(validator_public_key)
                    .map_err(Self::reverter)?;

                CLValue::from_t(()).map_err(Self::reverter)
            })(),

            _ => CLValue::from_t(()).map_err(Self::reverter),
        };

        // Charge for the gas spent during execution in an isolated runtime.
        self.gas(runtime.gas_counter() - gas_counter)?;

        // Result still contains a result, but the entrypoints logic does not exit early on errors.
        let ret = result?;

        let urefs = extract_urefs(&ret)?;
        let access_rights = extract_access_rights_from_urefs(urefs);
        self.context.access_rights_extend(access_rights);
        {
            let transfers = self.context.transfers_mut();
            *transfers = runtime.context.transfers().to_owned();
        }

        Ok(ret)
    }

    /// Calls contract living under a `key`, with supplied `args`.
    pub fn call_contract(
        &mut self,
        contract_hash: ContractHash,
        entry_point_name: &str,
        args: RuntimeArgs,
    ) -> Result<CLValue, Error> {
        let key = contract_hash.into();
        let contract = match self.context.read_gs(&key)? {
            Some(StoredValue::Contract(contract)) => contract,
            Some(_) => {
                return Err(Error::InvalidContract(contract_hash));
            }
            None => return Err(Error::KeyNotFound(key)),
        };

        let contract_entry_point = contract
            .entry_point(entry_point_name)
            .cloned()
            .ok_or_else(|| Error::NoSuchMethod(entry_point_name.to_owned()))?;

        let contract_package_hash = contract.contract_package_hash();

        let contract_package = match self.context.read_gs(&contract_package_hash.into())? {
            Some(StoredValue::ContractPackage(contract_package)) => contract_package,
            Some(_) => {
                return Err(Error::InvalidContractPackage(contract_package_hash));
            }
            None => return Err(Error::KeyNotFound(key)),
        };

        self.call_contract_checked(
            contract_package,
            contract_hash,
            contract,
            contract_entry_point,
            args,
        )
    }

    /// Calls `version` of the contract living at `key`, invoking `method` with
    /// supplied `args`. This function also checks the args conform with the
    /// types given in the contract header.
    pub fn call_versioned_contract(
        &mut self,
        contract_package_hash: ContractPackageHash,
        contract_version: Option<ContractVersion>,
        entry_point_name: String,
        args: RuntimeArgs,
    ) -> Result<CLValue, Error> {
        let contract_package_key = contract_package_hash.into();
        let contract_package = match self.context.read_gs(&contract_package_key)? {
            Some(StoredValue::ContractPackage(contract_package)) => contract_package,
            Some(_) => {
                return Err(Error::InvalidContractPackage(contract_package_hash));
            }
            None => return Err(Error::KeyNotFound(contract_package_key)),
        };

        let contract_version_key = match contract_version {
            Some(version) => {
                ContractVersionKey::new(self.context.protocol_version().value().major, version)
            }
            None => match contract_package.current_contract_version() {
                Some(v) => v,
                None => return Err(Error::NoActiveContractVersions(contract_package_hash)),
            },
        };

        // Get contract entry point hash
        let contract_hash = contract_package
            .lookup_contract_hash(contract_version_key)
            .cloned()
            .ok_or(Error::InvalidContractVersion(contract_version_key))?;

        // Get contract data
        let contract_key = contract_hash.into();
        let contract = match self.context.read_gs(&contract_key)? {
            Some(StoredValue::Contract(contract)) => contract,
            Some(_) => {
                return Err(Error::InvalidContract(contract_hash));
            }
            None => return Err(Error::KeyNotFound(contract_key)),
        };

        let contract_entry_point = contract
            .entry_point(&entry_point_name)
            .cloned()
            .ok_or_else(|| Error::NoSuchMethod(entry_point_name.to_owned()))?;

        self.call_contract_checked(
            contract_package,
            contract_hash,
            contract,
            contract_entry_point,
            args,
        )
    }

    /// Calls contract if caller has access, and args match entry point definition
    fn call_contract_checked(
        &mut self,
        contract_package: ContractPackage,
        contract_hash: ContractHash,
        contract: Contract,
        entry_point: EntryPoint,
        args: RuntimeArgs,
    ) -> Result<CLValue, Error> {
        // if public, allowed
        // if not public, restricted to user group access
        self.validate_entry_point_access(&contract_package, entry_point.access())?;

        // This will skip arguments check for system contracts only. This code should be removed on
        // next major version bump. Argument checks for system contract is still done during
        // execution of a system contract.
        if !self
            .context
            .system_contract_registry()?
            .values()
            .any(|&system_hash| system_hash == contract_hash)
        {
            let entry_point_args_lookup: BTreeMap<&str, &Parameter> = entry_point
                .args()
                .iter()
                .map(|param| {
                    // Skips all optional parameters
                    (param.name(), param)
                })
                .collect();

            let args_lookup: BTreeMap<&str, &NamedArg> = args
                .named_args()
                .map(|named_arg| (named_arg.name(), named_arg))
                .collect();

            // ensure args type(s) match defined args of entry point

            for (param_name, param) in entry_point_args_lookup {
                if let Some(named_arg) = args_lookup.get(param_name) {
                    if param.cl_type() != named_arg.cl_value().cl_type() {
                        return Err(Error::type_mismatch(
                            param.cl_type().clone(),
                            named_arg.cl_value().cl_type().clone(),
                        ));
                    }
                } else if !param.cl_type().is_option() {
                    return Err(Error::MissingArgument {
                        name: param.name().to_string(),
                    });
                }
            }
        }

        // if session the caller's context
        // else the called contract's context
        let context_key = self.get_context_key_for_contract_call(contract_hash, &entry_point)?;

        self.execute_contract(
            context_key,
            context_key,
            contract_hash,
            contract,
            args,
            entry_point,
            self.context.protocol_version(),
        )
    }

    fn get_context_key_for_contract_call(
        &self,
        contract_hash: ContractHash,
        entry_point: &EntryPoint,
    ) -> Result<Key, Error> {
        let current = self.context.entry_point_type();
        let next = entry_point.entry_point_type();
        match (current, next) {
            (EntryPointType::Contract, EntryPointType::Session) => {
                // Session code can't be called from Contract code for security reasons.
                Err(Error::InvalidContext)
            }
            (EntryPointType::Session, EntryPointType::Session) => {
                // Session code called from session reuses current base key
                Ok(self.context.base_key())
            }
            (EntryPointType::Session, EntryPointType::Contract)
            | (EntryPointType::Contract, EntryPointType::Contract) => Ok(contract_hash.into()),
        }
    }

    #[allow(clippy::too_many_arguments)]
    fn execute_contract(
        &mut self,
        key: Key,
        base_key: Key,
        contract_hash: ContractHash,
        contract: Contract,
        args: RuntimeArgs,
        entry_point: EntryPoint,
        protocol_version: ProtocolVersion,
    ) -> Result<CLValue, Error> {
        // Check for major version compatibility before calling
        if !contract.is_compatible_protocol_version(protocol_version) {
            return Err(Error::IncompatibleProtocolMajorVersion {
                actual: contract.protocol_version().value().major,
                expected: protocol_version.value().major,
            });
        }

        // TODO: should we be using named_keys_mut() instead?
        let mut named_keys = match entry_point.entry_point_type() {
            EntryPointType::Session => self.context.account().named_keys().clone(),
            EntryPointType::Contract => contract.named_keys().clone(),
        };

        let extra_keys = {
            let mut extra_keys = vec![];
            // A loop is needed to be able to use the '?' operator
            for arg in args.to_values() {
                extra_keys.extend(
                    extract_urefs(arg)?
                        .into_iter()
                        .map(<Key as From<URef>>::from),
                );
            }
            for key in &extra_keys {
                self.context.validate_key(key)?;
            }

            if self.is_mint(key) {
                let mut stack = self.stack.clone();
                let call_stack_element = CallStackElement::stored_contract(
                    contract.contract_package_hash(),
                    contract_hash,
                );
                stack.push(call_stack_element)?;

                return self.call_host_mint(
                    self.context.protocol_version(),
                    entry_point.name(),
                    &args,
                    &extra_keys,
                    stack,
                );
            } else if self.is_handle_payment(key) {
                let mut stack = self.stack.clone();
                let call_stack_element = CallStackElement::stored_contract(
                    contract.contract_package_hash(),
                    contract_hash,
                );
                stack.push(call_stack_element)?;

                return self.call_host_handle_payment(
                    self.context.protocol_version(),
                    entry_point.name(),
                    &args,
                    &extra_keys,
                    stack,
                );
            } else if self.is_auction(key) {
                let mut stack = self.stack.clone();
                let call_stack_element = CallStackElement::stored_contract(
                    contract.contract_package_hash(),
                    contract_hash,
                );
                stack.push(call_stack_element)?;

                return self.call_host_auction(
                    self.context.protocol_version(),
                    entry_point.name(),
                    &args,
                    &extra_keys,
                    stack,
                );
            }

            extra_keys
        };

        let module: Module = {
            let wasm_key = contract.contract_wasm_key();

            let contract_wasm: ContractWasm = match self.context.read_gs(&wasm_key)? {
                Some(StoredValue::ContractWasm(contract_wasm)) => contract_wasm,
                Some(_) => return Err(Error::InvalidContractWasm(contract.contract_wasm_hash())),
                None => return Err(Error::KeyNotFound(key)),
            };

            parity_wasm::deserialize_buffer(contract_wasm.bytes())?
        };

        let entry_point_name = entry_point.name();

        let (instance, memory) =
            instance_and_memory(module.clone(), protocol_version, self.config.wasm_config())?;

        let access_rights = {
            let mut keys: Vec<Key> = named_keys.values().cloned().collect();
            keys.extend(extra_keys);
            keys.push(self.get_mint_contract()?.into());
            keys.push(self.get_handle_payment_contract()?.into());
            extract_access_rights_from_keys(keys)
        };

        let config = self.config;

        let context = RuntimeContext::new(
            self.context.state(),
            entry_point.entry_point_type(),
            &mut named_keys,
            access_rights,
            args,
            self.context.authorization_keys().clone(),
            self.context.account(),
            base_key,
            self.context.get_blocktime(),
            self.context.get_deploy_hash(),
            self.context.gas_limit(),
            self.context.gas_counter(),
            self.context.address_generator(),
            protocol_version,
            self.context.correlation_id(),
            self.context.phase(),
            self.config,
            self.context.transfers().to_owned(),
        );

        let mut stack = self.stack.clone();

        let call_stack_element = match entry_point.entry_point_type() {
            EntryPointType::Session => CallStackElement::stored_session(
                self.context.account().account_hash(),
                contract.contract_package_hash(),
                contract_hash,
            ),
            EntryPointType::Contract => {
                CallStackElement::stored_contract(contract.contract_package_hash(), contract_hash)
            }
        };

        stack.push(call_stack_element)?;

        let mut runtime = Runtime::new(config, memory, module, context, stack);

        let result = instance.invoke_export(entry_point_name, &[], &mut runtime);

        // The `runtime`'s context was initialized with our counter from before the call and any gas
        // charged by the sub-call was added to its counter - so let's copy the correct value of the
        // counter from there to our counter
        self.context.set_gas_counter(runtime.context.gas_counter());

        {
            let transfers = self.context.transfers_mut();
            *transfers = runtime.context.transfers().to_owned();
        }

        let error = match result {
            Err(error) => error,
            // If `Ok` and the `host_buffer` is `None`, the contract's execution succeeded but did
            // not explicitly call `runtime::ret()`.  Treat as though the execution
            // returned the unit type `()` as per Rust functions which don't specify a
            // return value.
            Ok(_) => {
                if self.context.entry_point_type() == EntryPointType::Session
                    && runtime.context.entry_point_type() == EntryPointType::Session
                {
                    // Overwrites parent's named keys with child's new named key but only when
                    // running session code
                    *self.context.named_keys_mut() = runtime.context.named_keys().clone();
                }
                return Ok(runtime.take_host_buffer().unwrap_or(CLValue::from_t(())?));
            }
        };

        if let Some(host_error) = error.as_host_error() {
            // If the "error" was in fact a trap caused by calling `ret` then
            // this is normal operation and we should return the value captured
            // in the Runtime result field.
            let downcasted_error = host_error.downcast_ref::<Error>();
            match downcasted_error {
                Some(Error::Ret(ref ret_urefs)) => {
                    // insert extra urefs returned from call
                    let ret_urefs_map: HashMap<Address, HashSet<AccessRights>> =
                        extract_access_rights_from_urefs(ret_urefs.clone());
                    self.context.access_rights_extend(ret_urefs_map);
                    // if ret has not set host_buffer consider it programmer error
                    if self.context.entry_point_type() == EntryPointType::Session
                        && runtime.context.entry_point_type() == EntryPointType::Session
                    {
                        // Overwrites parent's named keys with child's new named key but only when
                        // running session code
                        *self.context.named_keys_mut() = runtime.context.named_keys().clone();
                    }
                    return runtime.take_host_buffer().ok_or(Error::ExpectedReturnValue);
                }
                Some(error) => return Err(error.clone()),
                None => return Err(Error::Interpreter(host_error.to_string())),
            }
        }

        Err(Error::Interpreter(error.into()))
    }

    fn call_contract_host_buffer(
        &mut self,
        contract_hash: ContractHash,
        entry_point_name: &str,
        args_bytes: Vec<u8>,
        result_size_ptr: u32,
    ) -> Result<Result<(), ApiError>, Error> {
        // Exit early if the host buffer is already occupied
        if let Err(err) = self.check_host_buffer() {
            return Ok(Err(err));
        }
        let args: RuntimeArgs = bytesrepr::deserialize(args_bytes)?;
        let result = self.call_contract(contract_hash, entry_point_name, args)?;
        self.manage_call_contract_host_buffer(result_size_ptr, result)
    }

    fn call_versioned_contract_host_buffer(
        &mut self,
        contract_package_hash: ContractPackageHash,
        contract_version: Option<ContractVersion>,
        entry_point_name: String,
        args_bytes: Vec<u8>,
        result_size_ptr: u32,
    ) -> Result<Result<(), ApiError>, Error> {
        // Exit early if the host buffer is already occupied
        if let Err(err) = self.check_host_buffer() {
            return Ok(Err(err));
        }
        let args: RuntimeArgs = bytesrepr::deserialize(args_bytes)?;
        let result = self.call_versioned_contract(
            contract_package_hash,
            contract_version,
            entry_point_name,
            args,
        )?;
        self.manage_call_contract_host_buffer(result_size_ptr, result)
    }

    fn check_host_buffer(&mut self) -> Result<(), ApiError> {
        if !self.can_write_to_host_buffer() {
            Err(ApiError::HostBufferFull)
        } else {
            Ok(())
        }
    }

    fn manage_call_contract_host_buffer(
        &mut self,
        result_size_ptr: u32,
        result: CLValue,
    ) -> Result<Result<(), ApiError>, Error> {
        let result_size = result.inner_bytes().len() as u32; // considered to be safe

        // leave the host buffer set to `None` if there's nothing to write there
        if result_size != 0 {
            if let Err(error) = self.write_host_buffer(result) {
                return Ok(Err(error));
            }
        }

        let result_size_bytes = result_size.to_le_bytes(); // Wasm is little-endian
        if let Err(error) = self.memory.set(result_size_ptr, &result_size_bytes) {
            return Err(Error::Interpreter(error.into()));
        }

        Ok(Ok(()))
    }

    fn load_named_keys(
        &mut self,
        total_keys_ptr: u32,
        result_size_ptr: u32,
    ) -> Result<Result<(), ApiError>, Trap> {
        if !self.can_write_to_host_buffer() {
            // Exit early if the host buffer is already occupied
            return Ok(Err(ApiError::HostBufferFull));
        }

        let total_keys = self.context.named_keys().len() as u32;
        let total_keys_bytes = total_keys.to_le_bytes();
        if let Err(error) = self.memory.set(total_keys_ptr, &total_keys_bytes) {
            return Err(Error::Interpreter(error.into()).into());
        }

        if total_keys == 0 {
            // No need to do anything else, we leave host buffer empty.
            return Ok(Ok(()));
        }

        let named_keys =
            CLValue::from_t(self.context.named_keys().clone()).map_err(Error::CLValue)?;

        let length = named_keys.inner_bytes().len() as u32;
        if let Err(error) = self.write_host_buffer(named_keys) {
            return Ok(Err(error));
        }

        let length_bytes = length.to_le_bytes();
        if let Err(error) = self.memory.set(result_size_ptr, &length_bytes) {
            return Err(Error::Interpreter(error.into()).into());
        }

        Ok(Ok(()))
    }

    fn create_contract_package(
        &mut self,
        is_locked: ContractPackageStatus,
    ) -> Result<(ContractPackage, URef), Error> {
        let access_key = self.context.new_unit_uref()?;
        let contract_package = ContractPackage::new(
            access_key,
            ContractVersions::default(),
            DisabledVersions::default(),
            Groups::default(),
            is_locked,
        );

        Ok((contract_package, access_key))
    }

    fn create_contract_package_at_hash(
        &mut self,
        lock_status: ContractPackageStatus,
    ) -> Result<([u8; 32], [u8; 32]), Error> {
        let addr = self.context.new_hash_address()?;
        let (contract_package, access_key) = self.create_contract_package(lock_status)?;
        self.context
            .metered_write_gs_unsafe(Key::Hash(addr), contract_package)?;
        Ok((addr, access_key.addr()))
    }

    fn create_contract_user_group(
        &mut self,
        contract_package_hash: ContractPackageHash,
        label: String,
        num_new_urefs: u32,
        mut existing_urefs: BTreeSet<URef>,
        output_size_ptr: u32,
    ) -> Result<Result<(), ApiError>, Error> {
        let mut contract_package: ContractPackage = self
            .context
            .get_validated_contract_package(contract_package_hash)?;

        let groups = contract_package.groups_mut();
        let new_group = Group::new(label);

        // Ensure group does not already exist
        if groups.get(&new_group).is_some() {
            return Ok(Err(contracts::Error::GroupAlreadyExists.into()));
        }

        // Ensure there are not too many groups
        if groups.len() >= (contracts::MAX_GROUPS as usize) {
            return Ok(Err(contracts::Error::MaxGroupsExceeded.into()));
        }

        // Ensure there are not too many urefs
        let total_urefs: usize = groups.values().map(|urefs| urefs.len()).sum::<usize>()
            + (num_new_urefs as usize)
            + existing_urefs.len();
        if total_urefs > contracts::MAX_TOTAL_UREFS {
            let err = contracts::Error::MaxTotalURefsExceeded;
            return Ok(Err(ApiError::ContractHeader(err as u8)));
        }

        // Proceed with creating user group
        let mut new_urefs = Vec::with_capacity(num_new_urefs as usize);
        for _ in 0..num_new_urefs {
            let u = self.context.new_unit_uref()?;
            new_urefs.push(u);
        }

        for u in new_urefs.iter().cloned() {
            existing_urefs.insert(u);
        }
        groups.insert(new_group, existing_urefs);

        // check we can write to the host buffer
        if let Err(err) = self.check_host_buffer() {
            return Ok(Err(err));
        }
        // create CLValue for return value
        let new_urefs_value = CLValue::from_t(new_urefs)?;
        let value_size = new_urefs_value.inner_bytes().len();
        // write return value to buffer
        if let Err(err) = self.write_host_buffer(new_urefs_value) {
            return Ok(Err(err));
        }
        // Write return value size to output location
        let output_size_bytes = value_size.to_le_bytes(); // Wasm is little-endian
        if let Err(error) = self.memory.set(output_size_ptr, &output_size_bytes) {
            return Err(Error::Interpreter(error.into()));
        }

        // Write updated package to the global state
        self.context
            .metered_write_gs_unsafe(contract_package_hash, contract_package)?;

        Ok(Ok(()))
    }

    #[allow(clippy::too_many_arguments)]
    fn add_contract_version(
        &mut self,
        contract_package_hash: ContractPackageHash,
        entry_points: EntryPoints,
        mut named_keys: NamedKeys,
        output_ptr: u32,
        output_size: usize,
        bytes_written_ptr: u32,
        version_ptr: u32,
    ) -> Result<Result<(), ApiError>, Error> {
        self.context
            .validate_key(&Key::from(contract_package_hash))?;

        let mut contract_package: ContractPackage = self
            .context
            .get_validated_contract_package(contract_package_hash)?;

        let version = contract_package.current_contract_version();

        // Return an error if the contract is locked and has some version associated with it.
        if contract_package.is_locked() && version.is_some() {
            return Err(Error::LockedContract(contract_package_hash));
        }

        let contract_wasm_hash = self.context.new_hash_address()?;
        let contract_wasm = {
            let module_bytes = self.get_module_from_entry_points(&entry_points)?;
            ContractWasm::new(module_bytes)
        };

        let contract_hash = self.context.new_hash_address()?;

        let protocol_version = self.context.protocol_version();
        let major = protocol_version.value().major;

        // TODO: EE-1032 - Implement different ways of carrying on existing named keys
        if let Some(previous_contract_hash) = contract_package.current_contract_hash() {
            let previous_contract: Contract =
                self.context.read_gs_typed(&previous_contract_hash.into())?;

            let mut previous_named_keys = previous_contract.take_named_keys();
            named_keys.append(&mut previous_named_keys);
        }

        let contract = Contract::new(
            contract_package_hash,
            contract_wasm_hash.into(),
            named_keys,
            entry_points,
            protocol_version,
        );

        let insert_contract_result =
            contract_package.insert_contract_version(major, contract_hash.into());

        self.context
            .metered_write_gs_unsafe(Key::Hash(contract_wasm_hash), contract_wasm)?;
        self.context
            .metered_write_gs_unsafe(Key::Hash(contract_hash), contract)?;
        self.context
            .metered_write_gs_unsafe(contract_package_hash, contract_package)?;

        // return contract key to caller
        {
            let key_bytes = match contract_hash.to_bytes() {
                Ok(bytes) => bytes,
                Err(error) => return Ok(Err(error.into())),
            };

            // `output_size` must be >= actual length of serialized Key bytes
            if output_size < key_bytes.len() {
                return Ok(Err(ApiError::BufferTooSmall));
            }

            // Set serialized Key bytes into the output buffer
            if let Err(error) = self.memory.set(output_ptr, &key_bytes) {
                return Err(Error::Interpreter(error.into()));
            }

            // Following cast is assumed to be safe
            let bytes_size = key_bytes.len() as u32;
            let size_bytes = bytes_size.to_le_bytes(); // Wasm is little-endian
            if let Err(error) = self.memory.set(bytes_written_ptr, &size_bytes) {
                return Err(Error::Interpreter(error.into()));
            }

            let version_value: u32 = insert_contract_result.contract_version();
            let version_bytes = version_value.to_le_bytes();
            if let Err(error) = self.memory.set(version_ptr, &version_bytes) {
                return Err(Error::Interpreter(error.into()));
            }
        }

        Ok(Ok(()))
    }

    fn disable_contract_version(
        &mut self,
        contract_package_hash: ContractPackageHash,
        contract_hash: ContractHash,
    ) -> Result<Result<(), ApiError>, Error> {
        let contract_package_key = contract_package_hash.into();
        self.context.validate_key(&contract_package_key)?;

        let mut contract_package: ContractPackage = self
            .context
            .get_validated_contract_package(contract_package_hash)?;

        // Return an error in trying to disable the (singular) version of a locked contract.
        if contract_package.is_locked() {
            return Err(Error::LockedContract(contract_package_hash));
        }

        if let Err(err) = contract_package.disable_contract_version(contract_hash) {
            return Ok(Err(err.into()));
        }

        self.context
            .metered_write_gs_unsafe(contract_package_key, contract_package)?;

        Ok(Ok(()))
    }

    /// Writes function address (`hash_bytes`) into the Wasm memory (at
    /// `dest_ptr` pointer).
    fn function_address(&mut self, hash_bytes: [u8; 32], dest_ptr: u32) -> Result<(), Trap> {
        self.memory
            .set(dest_ptr, &hash_bytes)
            .map_err(|e| Error::Interpreter(e.into()).into())
    }

    /// Generates new unforgable reference and adds it to the context's
    /// access_rights set.
    fn new_uref(&mut self, uref_ptr: u32, value_ptr: u32, value_size: u32) -> Result<(), Trap> {
        let cl_value = self.cl_value_from_mem(value_ptr, value_size)?; // read initial value from memory
        let uref = self.context.new_uref(StoredValue::CLValue(cl_value))?;
        self.memory
            .set(uref_ptr, &uref.into_bytes().map_err(Error::BytesRepr)?)
            .map_err(|e| Error::Interpreter(e.into()).into())
    }

    /// Writes `value` under `key` in GlobalState.
    fn write(
        &mut self,
        key_ptr: u32,
        key_size: u32,
        value_ptr: u32,
        value_size: u32,
    ) -> Result<(), Trap> {
        let key = self.key_from_mem(key_ptr, key_size)?;
        let cl_value = self.cl_value_from_mem(value_ptr, value_size)?;
        self.context
            .metered_write_gs(key, cl_value)
            .map_err(Into::into)
    }

    /// Records a transfer.
    fn record_transfer(
        &mut self,
        maybe_to: Option<AccountHash>,
        source: URef,
        target: URef,
        amount: U512,
        id: Option<u64>,
    ) -> Result<(), Error> {
        if self.context.base_key() != Key::from(self.context.get_system_contract(MINT)?) {
            return Err(Error::InvalidContext);
        }

        if self.context.phase() != Phase::Session {
            return Ok(());
        }

        let transfer_addr = self.context.new_transfer_addr()?;
        let transfer = {
            let deploy_hash: DeployHash = self.context.get_deploy_hash();
            let from: AccountHash = self.context.account().account_hash();
            let fee: U512 = U512::zero(); // TODO
            Transfer::new(deploy_hash, from, maybe_to, source, target, amount, fee, id)
        };
        {
            let transfers = self.context.transfers_mut();
            transfers.push(transfer_addr);
        }
        self.context
            .write_transfer(Key::Transfer(transfer_addr), transfer);
        Ok(())
    }

    /// Records given auction info at a given era id
    fn record_era_info(&mut self, era_id: EraId, era_info: EraInfo) -> Result<(), Error> {
        if self.context.base_key() != Key::from(self.context.get_system_contract(AUCTION)?) {
            return Err(Error::InvalidContext);
        }

        if self.context.phase() != Phase::Session {
            return Ok(());
        }

        self.context.write_era_info(Key::EraInfo(era_id), era_info);

        Ok(())
    }

    /// Adds `value` to the cell that `key` points at.
    fn add(
        &mut self,
        key_ptr: u32,
        key_size: u32,
        value_ptr: u32,
        value_size: u32,
    ) -> Result<(), Trap> {
        let key = self.key_from_mem(key_ptr, key_size)?;
        let cl_value = self.cl_value_from_mem(value_ptr, value_size)?;
        self.context
            .metered_add_gs(key, cl_value)
            .map_err(Into::into)
    }

    /// Reads value from the GS living under key specified by `key_ptr` and
    /// `key_size`. Wasm and host communicate through memory that Wasm
    /// module exports. If contract wants to pass data to the host, it has
    /// to tell it [the host] where this data lives in the exported memory
    /// (pass its pointer and length).
    fn read(
        &mut self,
        key_ptr: u32,
        key_size: u32,
        output_size_ptr: u32,
    ) -> Result<Result<(), ApiError>, Trap> {
        if !self.can_write_to_host_buffer() {
            // Exit early if the host buffer is already occupied
            return Ok(Err(ApiError::HostBufferFull));
        }

        let key = self.key_from_mem(key_ptr, key_size)?;
        let cl_value = match self.context.read_gs(&key)? {
            Some(stored_value) => CLValue::try_from(stored_value).map_err(Error::TypeMismatch)?,
            None => return Ok(Err(ApiError::ValueNotFound)),
        };

        let value_size = cl_value.inner_bytes().len() as u32;
        if let Err(error) = self.write_host_buffer(cl_value) {
            return Ok(Err(error));
        }

        let value_bytes = value_size.to_le_bytes(); // Wasm is little-endian
        if let Err(error) = self.memory.set(output_size_ptr, &value_bytes) {
            return Err(Error::Interpreter(error.into()).into());
        }

        Ok(Ok(()))
    }

    /// Reverts contract execution with a status specified.
    fn revert(&mut self, status: u32) -> Trap {
        Error::Revert(status.into()).into()
    }

    fn add_associated_key(
        &mut self,
        account_hash_ptr: u32,
        account_hash_size: usize,
        weight_value: u8,
    ) -> Result<i32, Trap> {
        let account_hash = {
            // Account hash as serialized bytes
            let source_serialized = self.bytes_from_mem(account_hash_ptr, account_hash_size)?;
            // Account hash deserialized
            let source: AccountHash =
                bytesrepr::deserialize(source_serialized).map_err(Error::BytesRepr)?;
            source
        };
        let weight = Weight::new(weight_value);

        match self.context.add_associated_key(account_hash, weight) {
            Ok(_) => Ok(0),
            // This relies on the fact that `AddKeyFailure` is represented as
            // i32 and first variant start with number `1`, so all other variants
            // are greater than the first one, so it's safe to assume `0` is success,
            // and any error is greater than 0.
            Err(Error::AddKeyFailure(e)) => Ok(e as i32),
            // Any other variant just pass as `Trap`
            Err(e) => Err(e.into()),
        }
    }

    fn remove_associated_key(
        &mut self,
        account_hash_ptr: u32,
        account_hash_size: usize,
    ) -> Result<i32, Trap> {
        let account_hash = {
            // Account hash as serialized bytes
            let source_serialized = self.bytes_from_mem(account_hash_ptr, account_hash_size)?;
            // Account hash deserialized
            let source: AccountHash =
                bytesrepr::deserialize(source_serialized).map_err(Error::BytesRepr)?;
            source
        };
        match self.context.remove_associated_key(account_hash) {
            Ok(_) => Ok(0),
            Err(Error::RemoveKeyFailure(e)) => Ok(e as i32),
            Err(e) => Err(e.into()),
        }
    }

    fn update_associated_key(
        &mut self,
        account_hash_ptr: u32,
        account_hash_size: usize,
        weight_value: u8,
    ) -> Result<i32, Trap> {
        let account_hash = {
            // Account hash as serialized bytes
            let source_serialized = self.bytes_from_mem(account_hash_ptr, account_hash_size)?;
            // Account hash deserialized
            let source: AccountHash =
                bytesrepr::deserialize(source_serialized).map_err(Error::BytesRepr)?;
            source
        };
        let weight = Weight::new(weight_value);

        match self.context.update_associated_key(account_hash, weight) {
            Ok(_) => Ok(0),
            // This relies on the fact that `UpdateKeyFailure` is represented as
            // i32 and first variant start with number `1`, so all other variants
            // are greater than the first one, so it's safe to assume `0` is success,
            // and any error is greater than 0.
            Err(Error::UpdateKeyFailure(e)) => Ok(e as i32),
            // Any other variant just pass as `Trap`
            Err(e) => Err(e.into()),
        }
    }

    fn set_action_threshold(
        &mut self,
        action_type_value: u32,
        threshold_value: u8,
    ) -> Result<i32, Trap> {
        match ActionType::try_from(action_type_value) {
            Ok(action_type) => {
                let threshold = Weight::new(threshold_value);
                match self.context.set_action_threshold(action_type, threshold) {
                    Ok(_) => Ok(0),
                    Err(Error::SetThresholdFailure(e)) => Ok(e as i32),
                    Err(e) => Err(e.into()),
                }
            }
            Err(_) => Err(Trap::new(TrapKind::Unreachable)),
        }
    }

    /// Looks up the public mint contract key in the context's protocol data.
    ///
    /// Returned URef is already attenuated depending on the calling account.
    fn get_mint_contract(&self) -> Result<ContractHash, Error> {
        self.context.get_system_contract(MINT)
    }

    fn get_system_contract_stack_frame(&mut self, name: &str) -> Result<CallStackElement, Error> {
        let contract_hash = self.context.get_system_contract(name)?;
        let key = Key::from(contract_hash);
        let contract = match self.context.read_gs(&key)? {
            Some(StoredValue::Contract(contract)) => contract,
            Some(_) => {
                return Err(Error::InvalidContract(contract_hash));
            }
            None => return Err(Error::KeyNotFound(key)),
        };
        Ok(CallStackElement::StoredContract {
            contract_package_hash: contract.contract_package_hash(),
            contract_hash,
        })
    }

    /// Looks up the public handle payment contract key in the context's protocol data.
    ///
    /// Returned URef is already attenuated depending on the calling account.
    fn get_handle_payment_contract(&self) -> Result<ContractHash, Error> {
        self.context.get_system_contract(HANDLE_PAYMENT)
    }

    /// Looks up the public standard payment contract key in the context's protocol data.
    ///
    /// Returned URef is already attenuated depending on the calling account.
    fn get_standard_payment_contract(&self) -> Result<ContractHash, Error> {
        self.context.get_system_contract(STANDARD_PAYMENT)
    }

    /// Looks up the public auction contract key in the context's protocol data.
    ///
    /// Returned URef is already attenuated depending on the calling account.
    fn get_auction_contract(&self) -> Result<ContractHash, Error> {
        self.context.get_system_contract(AUCTION)
    }

    /// Calls the `read_base_round_reward` method on the mint contract at the given mint
    /// contract key
    fn mint_read_base_round_reward(
        &mut self,
        mint_contract_hash: ContractHash,
    ) -> Result<U512, Error> {
        let gas_counter = self.gas_counter();
        let call_result = self.call_contract(
            mint_contract_hash,
            mint::METHOD_READ_BASE_ROUND_REWARD,
            RuntimeArgs::default(),
        );
        self.set_gas_counter(gas_counter);

        let reward = call_result?.into_t()?;
        Ok(reward)
    }

    /// Calls the `mint` method on the mint contract at the given mint
    /// contract key
    fn mint_mint(&mut self, mint_contract_hash: ContractHash, amount: U512) -> Result<URef, Error> {
        let gas_counter = self.gas_counter();
        let runtime_args = {
            let mut runtime_args = RuntimeArgs::new();
            runtime_args.insert(mint::ARG_AMOUNT, amount)?;
            runtime_args
        };
        let call_result = self.call_contract(mint_contract_hash, mint::METHOD_MINT, runtime_args);
        self.set_gas_counter(gas_counter);

        let result: Result<URef, mint::Error> = call_result?.into_t()?;
        Ok(result.map_err(system::Error::from)?)
    }

    /// Calls the `reduce_total_supply` method on the mint contract at the given mint
    /// contract key
    fn mint_reduce_total_supply(
        &mut self,
        mint_contract_hash: ContractHash,
        amount: U512,
    ) -> Result<(), Error> {
        let gas_counter = self.gas_counter();
        let runtime_args = {
            let mut runtime_args = RuntimeArgs::new();
            runtime_args.insert(mint::ARG_AMOUNT, amount)?;
            runtime_args
        };
        let call_result = self.call_contract(
            mint_contract_hash,
            mint::METHOD_REDUCE_TOTAL_SUPPLY,
            runtime_args,
        );
        self.set_gas_counter(gas_counter);

        let result: Result<(), mint::Error> = call_result?.into_t()?;
        Ok(result.map_err(system::Error::from)?)
    }

    /// Calls the "create" method on the mint contract at the given mint
    /// contract key
    fn mint_create(&mut self, mint_contract_hash: ContractHash) -> Result<URef, Error> {
        let result =
            self.call_contract(mint_contract_hash, mint::METHOD_CREATE, RuntimeArgs::new());
        let purse = result?.into_t()?;
        Ok(purse)
    }

    fn create_purse(&mut self) -> Result<URef, Error> {
        let _scoped_host_function_flag = self.host_function_flag.enter_host_function_scope();
        self.mint_create(self.get_mint_contract()?)
    }

    /// Calls the "transfer" method on the mint contract at the given mint
    /// contract key
    fn mint_transfer(
        &mut self,
        mint_contract_hash: ContractHash,
        to: Option<AccountHash>,
        source: URef,
        target: URef,
        amount: U512,
        id: Option<u64>,
    ) -> Result<Result<(), mint::Error>, Error> {
        let args_values = {
            let mut runtime_args = RuntimeArgs::new();
            runtime_args.insert(mint::ARG_TO, to)?;
            runtime_args.insert(mint::ARG_SOURCE, source)?;
            runtime_args.insert(mint::ARG_TARGET, target)?;
            runtime_args.insert(mint::ARG_AMOUNT, amount)?;
            runtime_args.insert(mint::ARG_ID, id)?;
            runtime_args
        };

        let gas_counter = self.gas_counter();
        let call_result =
            self.call_contract(mint_contract_hash, mint::METHOD_TRANSFER, args_values);
        self.set_gas_counter(gas_counter);

        Ok(call_result?.into_t()?)
    }

    /// Creates a new account at a given public key, transferring a given amount
    /// of motes from the given source purse to the new account's purse.
    fn transfer_to_new_account(
        &mut self,
        source: URef,
        target: AccountHash,
        amount: U512,
        id: Option<u64>,
    ) -> Result<TransferResult, Error> {
        let mint_contract_hash = self.get_mint_contract()?;

        let target_key = Key::Account(target);

        // A precondition check that verifies that the transfer can be done
        // as the source purse has enough funds to cover the transfer.
        if amount > self.get_balance(source)?.unwrap_or_default() {
            return Ok(Err(mint::Error::InsufficientFunds.into()));
        }

        let target_purse = self.mint_create(mint_contract_hash)?;

        if source == target_purse {
            return Ok(Err(mint::Error::EqualSourceAndTarget.into()));
        }

        match self.mint_transfer(
            mint_contract_hash,
            Some(target),
            source,
            target_purse.with_access_rights(AccessRights::ADD),
            amount,
            id,
        )? {
            Ok(()) => {
                let account = Account::create(target, Default::default(), target_purse);
                self.context.write_account(target_key, account)?;
                Ok(Ok(TransferredTo::NewAccount))
            }
            Err(mint_error) => Ok(Err(mint_error.into())),
        }
    }

    /// Transferring a given amount of motes from the given source purse to the
    /// new account's purse. Requires that the [`URef`]s have already
    /// been created by the mint contract (or are the genesis account's).
    fn transfer_to_existing_account(
        &mut self,
        to: Option<AccountHash>,
        source: URef,
        target: URef,
        amount: U512,
        id: Option<u64>,
    ) -> Result<TransferResult, Error> {
        let mint_contract_key = self.get_mint_contract()?;

        // This appears to be a load-bearing use of `RuntimeContext::insert_uref`.
        self.context.insert_uref(target);

        match self.mint_transfer(mint_contract_key, to, source, target, amount, id)? {
            Ok(()) => Ok(Ok(TransferredTo::ExistingAccount)),
            Err(error) => Ok(Err(error.into())),
        }
    }

    /// Transfers `amount` of motes from default purse of the account to
    /// `target` account. If that account does not exist, creates one.
    fn transfer_to_account(
        &mut self,
        target: AccountHash,
        amount: U512,
        id: Option<u64>,
    ) -> Result<TransferResult, Error> {
        let source = self.context.get_main_purse()?;
        self.transfer_from_purse_to_account(source, target, amount, id)
    }

    /// Transfers `amount` of motes from `source` purse to `target` account.
    /// If that account does not exist, creates one.
    fn transfer_from_purse_to_account(
        &mut self,
        source: URef,
        target: AccountHash,
        amount: U512,
        id: Option<u64>,
    ) -> Result<TransferResult, Error> {
        let _scoped_host_function_flag = self.host_function_flag.enter_host_function_scope();

        let target_key = Key::Account(target);
        // Look up the account at the given public key's address
        match self.context.read_account(&target_key)? {
            None => {
                // If no account exists, create a new account and transfer the amount to its
                // purse.
                self.transfer_to_new_account(source, target, amount, id)
            }
            Some(StoredValue::Account(account)) => {
                let target_uref = account.main_purse_add_only();
                if source.with_access_rights(AccessRights::ADD) == target_uref {
                    return Ok(Ok(TransferredTo::ExistingAccount));
                }
                // If an account exists, transfer the amount to its purse
                self.transfer_to_existing_account(Some(target), source, target_uref, amount, id)
            }
            Some(_) => {
                // If some other value exists, return an error
                Err(Error::AccountNotFound(target_key))
            }
        }
    }

    /// Transfers `amount` of motes from `source` purse to `target` purse.
    #[allow(clippy::too_many_arguments)]
    fn transfer_from_purse_to_purse(
        &mut self,
        source_ptr: u32,
        source_size: u32,
        target_ptr: u32,
        target_size: u32,
        amount_ptr: u32,
        amount_size: u32,
        id_ptr: u32,
        id_size: u32,
    ) -> Result<Result<(), mint::Error>, Error> {
        let source: URef = {
            let bytes = self.bytes_from_mem(source_ptr, source_size as usize)?;
            bytesrepr::deserialize(bytes).map_err(Error::BytesRepr)?
        };

        let target: URef = {
            let bytes = self.bytes_from_mem(target_ptr, target_size as usize)?;
            bytesrepr::deserialize(bytes).map_err(Error::BytesRepr)?
        };

        let amount: U512 = {
            let bytes = self.bytes_from_mem(amount_ptr, amount_size as usize)?;
            bytesrepr::deserialize(bytes).map_err(Error::BytesRepr)?
        };

        let id: Option<u64> = {
            let bytes = self.bytes_from_mem(id_ptr, id_size as usize)?;
            bytesrepr::deserialize(bytes).map_err(Error::BytesRepr)?
        };

        let mint_contract_key = self.get_mint_contract()?;

        match self.mint_transfer(mint_contract_key, None, source, target, amount, id)? {
            Ok(()) => Ok(Ok(())),
            Err(mint_error) => Ok(Err(mint_error)),
        }
    }

    fn get_balance(&mut self, purse: URef) -> Result<Option<U512>, Error> {
        let maybe_value = self.context.read_gs_direct(&Key::Balance(purse.addr()))?;
        match maybe_value {
            Some(StoredValue::CLValue(value)) => {
                let value = CLValue::into_t(value)?;
                Ok(Some(value))
            }
            Some(_) => Err(Error::UnexpectedStoredValueVariant),
            None => Ok(None),
        }
    }

    fn get_balance_host_buffer(
        &mut self,
        purse_ptr: u32,
        purse_size: usize,
        output_size_ptr: u32,
    ) -> Result<Result<(), ApiError>, Error> {
        if !self.can_write_to_host_buffer() {
            // Exit early if the host buffer is already occupied
            return Ok(Err(ApiError::HostBufferFull));
        }

        let purse: URef = {
            let bytes = self.bytes_from_mem(purse_ptr, purse_size)?;
            match bytesrepr::deserialize(bytes) {
                Ok(purse) => purse,
                Err(error) => return Ok(Err(error.into())),
            }
        };

        let balance = match self.get_balance(purse)? {
            Some(balance) => balance,
            None => return Ok(Err(ApiError::InvalidPurse)),
        };

        let balance_cl_value = match CLValue::from_t(balance) {
            Ok(cl_value) => cl_value,
            Err(error) => return Ok(Err(error.into())),
        };

        let balance_size = balance_cl_value.inner_bytes().len() as i32;
        if let Err(error) = self.write_host_buffer(balance_cl_value) {
            return Ok(Err(error));
        }

        let balance_size_bytes = balance_size.to_le_bytes(); // Wasm is little-endian
        if let Err(error) = self.memory.set(output_size_ptr, &balance_size_bytes) {
            return Err(Error::Interpreter(error.into()));
        }

        Ok(Ok(()))
    }

    fn get_system_contract(
        &mut self,
        system_contract_index: u32,
        dest_ptr: u32,
        _dest_size: u32,
    ) -> Result<Result<(), ApiError>, Trap> {
        let contract_hash: ContractHash = match SystemContractType::try_from(system_contract_index)
        {
            Ok(SystemContractType::Mint) => self.get_mint_contract()?,
            Ok(SystemContractType::HandlePayment) => self.get_handle_payment_contract()?,
            Ok(SystemContractType::StandardPayment) => self.get_standard_payment_contract()?,
            Ok(SystemContractType::Auction) => self.get_auction_contract()?,
            Err(error) => return Ok(Err(error)),
        };

        match self.memory.set(dest_ptr, contract_hash.as_ref()) {
            Ok(_) => Ok(Ok(())),
            Err(error) => Err(Error::Interpreter(error.into()).into()),
        }
    }

    /// If host_buffer set, clears the host_buffer and returns value, else None
    pub fn take_host_buffer(&mut self) -> Option<CLValue> {
        self.host_buffer.take()
    }

    /// Checks if a write to host buffer can happen.
    ///
    /// This will check if the host buffer is empty.
    fn can_write_to_host_buffer(&self) -> bool {
        self.host_buffer.is_none()
    }

    /// Overwrites data in host buffer only if it's in empty state
    fn write_host_buffer(&mut self, data: CLValue) -> Result<(), ApiError> {
        match self.host_buffer {
            Some(_) => return Err(ApiError::HostBufferFull),
            None => self.host_buffer = Some(data),
        }
        Ok(())
    }

    fn read_host_buffer(
        &mut self,
        dest_ptr: u32,
        dest_size: usize,
        bytes_written_ptr: u32,
    ) -> Result<Result<(), ApiError>, Error> {
        let (_cl_type, serialized_value) = match self.take_host_buffer() {
            None => return Ok(Err(ApiError::HostBufferEmpty)),
            Some(cl_value) => cl_value.destructure(),
        };

        if serialized_value.len() > u32::max_value() as usize {
            return Ok(Err(ApiError::OutOfMemory));
        }
        if serialized_value.len() > dest_size {
            return Ok(Err(ApiError::BufferTooSmall));
        }

        // Slice data, so if `dest_size` is larger than host_buffer size, it will take host_buffer
        // as whole.
        let sliced_buf = &serialized_value[..cmp::min(dest_size, serialized_value.len())];
        if let Err(error) = self.memory.set(dest_ptr, sliced_buf) {
            return Err(Error::Interpreter(error.into()));
        }

        let bytes_written = sliced_buf.len() as u32;
        let bytes_written_data = bytes_written.to_le_bytes();

        if let Err(error) = self.memory.set(bytes_written_ptr, &bytes_written_data) {
            return Err(Error::Interpreter(error.into()));
        }

        Ok(Ok(()))
    }

    #[cfg(feature = "test-support")]
    fn print(&mut self, text_ptr: u32, text_size: u32) -> Result<(), Trap> {
        let text = self.string_from_mem(text_ptr, text_size)?;
        println!("{}", text);
        Ok(())
    }

    fn get_named_arg_size(
        &mut self,
        name_ptr: u32,
        name_size: usize,
        size_ptr: u32,
    ) -> Result<Result<(), ApiError>, Trap> {
        let name_bytes = self.bytes_from_mem(name_ptr, name_size)?;
        let name = String::from_utf8_lossy(&name_bytes);

        let arg_size = match self.context.args().get(&name) {
            Some(arg) if arg.inner_bytes().len() > u32::max_value() as usize => {
                return Ok(Err(ApiError::OutOfMemory));
            }
            Some(arg) => arg.inner_bytes().len() as u32,
            None => return Ok(Err(ApiError::MissingArgument)),
        };

        let arg_size_bytes = arg_size.to_le_bytes(); // Wasm is little-endian

        if let Err(e) = self.memory.set(size_ptr, &arg_size_bytes) {
            return Err(Error::Interpreter(e.into()).into());
        }

        Ok(Ok(()))
    }

    fn get_named_arg(
        &mut self,
        name_ptr: u32,
        name_size: usize,
        output_ptr: u32,
        output_size: usize,
    ) -> Result<Result<(), ApiError>, Trap> {
        let name_bytes = self.bytes_from_mem(name_ptr, name_size)?;
        let name = String::from_utf8_lossy(&name_bytes);

        let arg = match self.context.args().get(&name) {
            Some(arg) => arg,
            None => return Ok(Err(ApiError::MissingArgument)),
        };

        if arg.inner_bytes().len() > output_size {
            return Ok(Err(ApiError::OutOfMemory));
        }

        if let Err(e) = self
            .memory
            .set(output_ptr, &arg.inner_bytes()[..output_size])
        {
            return Err(Error::Interpreter(e.into()).into());
        }

        Ok(Ok(()))
    }

    fn validate_entry_point_access(
        &self,
        package: &ContractPackage,
        access: &EntryPointAccess,
    ) -> Result<(), Error> {
        runtime_context::validate_entry_point_access_with(package, access, |uref| {
            self.context.validate_uref(uref).is_ok()
        })
    }

    /// Remove a user group from access to a contract
    fn remove_contract_user_group(
        &mut self,
        package_key: ContractPackageHash,
        label: Group,
    ) -> Result<Result<(), ApiError>, Error> {
        let mut package: ContractPackage =
            self.context.get_validated_contract_package(package_key)?;

        let group_to_remove = Group::new(label);
        let groups = package.groups_mut();

        // Ensure group exists in groups
        if groups.get(&group_to_remove).is_none() {
            return Ok(Err(contracts::Error::GroupDoesNotExist.into()));
        }

        // Remove group if it is not referenced by at least one entry_point in active versions.
        let versions = package.versions();
        for contract_hash in versions.values() {
            let entry_points = {
                let contract: Contract = self.context.read_gs_typed(&Key::from(*contract_hash))?;
                contract.entry_points().clone().take_entry_points()
            };
            for entry_point in entry_points {
                match entry_point.access() {
                    EntryPointAccess::Public => {
                        continue;
                    }
                    EntryPointAccess::Groups(groups) => {
                        if groups.contains(&group_to_remove) {
                            return Ok(Err(contracts::Error::GroupInUse.into()));
                        }
                    }
                }
            }
        }

        if !package.remove_group(&group_to_remove) {
            return Ok(Err(contracts::Error::GroupInUse.into()));
        }

        // Write updated package to the global state
        self.context.metered_write_gs_unsafe(package_key, package)?;
        Ok(Ok(()))
    }

    #[allow(clippy::too_many_arguments)]
    fn provision_contract_user_group_uref(
        &mut self,
        package_ptr: u32,
        package_size: u32,
        label_ptr: u32,
        label_size: u32,
        output_size_ptr: u32,
    ) -> Result<Result<(), ApiError>, Error> {
        let contract_package_hash = self.t_from_mem(package_ptr, package_size)?;
        let label: String = self.t_from_mem(label_ptr, label_size)?;
        let mut contract_package = self
            .context
            .get_validated_contract_package(contract_package_hash)?;
        let groups = contract_package.groups_mut();

        let group_label = Group::new(label);

        // Ensure there are not too many urefs
        let total_urefs: usize = groups.values().map(|urefs| urefs.len()).sum();

        if total_urefs + 1 > contracts::MAX_TOTAL_UREFS {
            return Ok(Err(contracts::Error::MaxTotalURefsExceeded.into()));
        }

        // Ensure given group exists and does not exceed limits
        let group = match groups.get_mut(&group_label) {
            Some(group) if group.len() + 1 > contracts::MAX_GROUPS as usize => {
                // Ensures there are not too many groups to fit in amount of new urefs
                return Ok(Err(contracts::Error::MaxTotalURefsExceeded.into()));
            }
            Some(group) => group,
            None => return Ok(Err(contracts::Error::GroupDoesNotExist.into())),
        };

        // Proceed with creating new URefs
        let new_uref = self.context.new_unit_uref()?;
        if !group.insert(new_uref) {
            return Ok(Err(contracts::Error::URefAlreadyExists.into()));
        }

        // check we can write to the host buffer
        if let Err(err) = self.check_host_buffer() {
            return Ok(Err(err));
        }
        // create CLValue for return value
        let new_uref_value = CLValue::from_t(new_uref)?;
        let value_size = new_uref_value.inner_bytes().len();
        // write return value to buffer
        if let Err(err) = self.write_host_buffer(new_uref_value) {
            return Ok(Err(err));
        }
        // Write return value size to output location
        let output_size_bytes = value_size.to_le_bytes(); // Wasm is little-endian
        if let Err(error) = self.memory.set(output_size_ptr, &output_size_bytes) {
            return Err(Error::Interpreter(error.into()));
        }

        // Write updated package to the global state
        self.context
            .metered_write_gs_unsafe(contract_package_hash, contract_package)?;

        Ok(Ok(()))
    }

    #[allow(clippy::too_many_arguments)]
    fn remove_contract_user_group_urefs(
        &mut self,
        package_ptr: u32,
        package_size: u32,
        label_ptr: u32,
        label_size: u32,
        urefs_ptr: u32,
        urefs_size: u32,
    ) -> Result<Result<(), ApiError>, Error> {
        let contract_package_hash: ContractPackageHash =
            self.t_from_mem(package_ptr, package_size)?;
        let label: String = self.t_from_mem(label_ptr, label_size)?;
        let urefs: BTreeSet<URef> = self.t_from_mem(urefs_ptr, urefs_size)?;

        let mut contract_package = self
            .context
            .get_validated_contract_package(contract_package_hash)?;

        let groups = contract_package.groups_mut();
        let group_label = Group::new(label);

        let group = match groups.get_mut(&group_label) {
            Some(group) => group,
            None => return Ok(Err(contracts::Error::GroupDoesNotExist.into())),
        };

        if urefs.is_empty() {
            return Ok(Ok(()));
        }

        for uref in urefs {
            if !group.remove(&uref) {
                return Ok(Err(contracts::Error::UnableToRemoveURef.into()));
            }
        }
        // Write updated package to the global state
        self.context
            .metered_write_gs_unsafe(contract_package_hash, contract_package)?;

        Ok(Ok(()))
    }

    /// Calculate gas cost for a host function
    fn charge_host_function_call<T>(
        &mut self,
        host_function: &HostFunction<T>,
        weights: T,
    ) -> Result<(), Trap>
    where
        T: AsRef<[Cost]> + Copy,
    {
        let cost = host_function.calculate_gas_cost(weights);
        self.gas(cost)?;
        Ok(())
    }

    /// Creates a dictionary
    fn new_dictionary(&mut self, output_size_ptr: u32) -> Result<Result<(), ApiError>, Error> {
        // check we can write to the host buffer
        if let Err(err) = self.check_host_buffer() {
            return Ok(Err(err));
        }

        // Create new URef
        let new_uref = self.context.new_unit_uref()?;

        // create CLValue for return value
        let new_uref_value = CLValue::from_t(new_uref)?;
        let value_size = new_uref_value.inner_bytes().len();
        // write return value to buffer
        if let Err(err) = self.write_host_buffer(new_uref_value) {
            return Ok(Err(err));
        }
        // Write return value size to output location
        let output_size_bytes = value_size.to_le_bytes(); // Wasm is little-endian
        if let Err(error) = self.memory.set(output_size_ptr, &output_size_bytes) {
            return Err(Error::Interpreter(error.into()));
        }

        Ok(Ok(()))
    }

    /// Reads the `value` under a `key` in a dictionary
    fn dictionary_get(
        &mut self,
        uref_ptr: u32,
        uref_size: u32,
        dictionary_item_key_bytes_ptr: u32,
        dictionary_item_key_bytes_size: u32,
        output_size_ptr: u32,
    ) -> Result<Result<(), ApiError>, Trap> {
        // check we can write to the host buffer
        if let Err(err) = self.check_host_buffer() {
            return Ok(Err(err));
        }

        let uref: URef = self.t_from_mem(uref_ptr, uref_size)?;
        let dictionary_item_key_bytes = self.bytes_from_mem(
            dictionary_item_key_bytes_ptr,
            dictionary_item_key_bytes_size as usize,
        )?;

        let dictionary_item_key = if let Ok(item_key) = String::from_utf8(dictionary_item_key_bytes)
        {
            item_key
        } else {
            return Ok(Err(ApiError::InvalidDictionaryItemKey));
        };

        let cl_value = match self.context.dictionary_get(uref, &dictionary_item_key)? {
            Some(cl_value) => cl_value,
            None => return Ok(Err(ApiError::ValueNotFound)),
        };

        let value_size = cl_value.inner_bytes().len() as u32;
        if let Err(error) = self.write_host_buffer(cl_value) {
            return Ok(Err(error));
        }

        let value_bytes = value_size.to_le_bytes(); // Wasm is little-endian
        if let Err(error) = self.memory.set(output_size_ptr, &value_bytes) {
            return Err(Error::Interpreter(error.into()).into());
        }

        Ok(Ok(()))
    }

    /// Writes a `key`, `value` pair in a dictionary
    fn dictionary_put(
        &mut self,
        uref_ptr: u32,
        uref_size: u32,
        key_ptr: u32,
        key_size: u32,
        value_ptr: u32,
        value_size: u32,
    ) -> Result<Result<(), ApiError>, Trap> {
        let uref: URef = self.t_from_mem(uref_ptr, uref_size)?;
        let dictionary_item_key_bytes = self.bytes_from_mem(key_ptr, key_size as usize)?;
        if dictionary_item_key_bytes.len() > DICTIONARY_ITEM_KEY_MAX_LENGTH {
            return Ok(Err(ApiError::DictionaryItemKeyExceedsLength));
        }
        let dictionary_item_key = if let Ok(item_key) = String::from_utf8(dictionary_item_key_bytes)
        {
            item_key
        } else {
            return Ok(Err(ApiError::InvalidDictionaryItemKey));
        };
        let cl_value = self.cl_value_from_mem(value_ptr, value_size)?;
        if let Err(e) = self
            .context
            .dictionary_put(uref, &dictionary_item_key, cl_value)
        {
            return Err(Trap::from(e));
        }
        Ok(Ok(()))
    }

    /// Checks if immediate caller is a system contract or account.
    ///
    /// For cases where call stack is only the session code, then this method returns `true` if the
    /// caller is system, or `false` otherwise.
    fn is_system_immediate_caller(&self) -> Result<bool, Error> {
        let immediate_caller = match self.get_immediate_caller() {
            Some(call_stack_element) => call_stack_element,
            None => {
                // Immediate caller is assumed to exist at a time this check is run.
                return Ok(false);
            }
        };

        match immediate_caller {
            CallStackElement::Session { account_hash } => {
                // This case can happen during genesis where we're setting up purses for accounts.
                Ok(account_hash == &PublicKey::System.to_account_hash())
            }
            CallStackElement::StoredSession { contract_hash, .. }
            | CallStackElement::StoredContract { contract_hash, .. } => {
                Ok(self.context.is_system_contract(contract_hash)?)
            }
        }
    }

    fn load_authorization_keys(
        &mut self,
        len_ptr: u32,
        result_size_ptr: u32,
    ) -> Result<Result<(), ApiError>, Trap> {
        if !self.can_write_to_host_buffer() {
            // Exit early if the host buffer is already occupied
            return Ok(Err(ApiError::HostBufferFull));
        }

        // A set of keys is converted into a vector so it can be written to a host buffer
        let authorization_keys =
            Vec::from_iter(self.context.authorization_keys().clone().into_iter());

        let total_keys = authorization_keys.len() as u32;
        let total_keys_bytes = total_keys.to_le_bytes();
        if let Err(error) = self.memory.set(len_ptr, &total_keys_bytes) {
            return Err(Error::Interpreter(error.into()).into());
        }

        if total_keys == 0 {
            // No need to do anything else, we leave host buffer empty.
            return Ok(Ok(()));
        }

        let authorization_keys = CLValue::from_t(authorization_keys).map_err(Error::CLValue)?;

        let length = authorization_keys.inner_bytes().len() as u32;
        if let Err(error) = self.write_host_buffer(authorization_keys) {
            return Ok(Err(error));
        }

        let length_bytes = length.to_le_bytes();
        if let Err(error) = self.memory.set(result_size_ptr, &length_bytes) {
            return Err(Error::Interpreter(error.into()).into());
        }

        Ok(Ok(()))
    }
}

#[cfg(test)]
mod tests {
    use std::collections::BTreeMap;

    use proptest::{
        array::uniform32,
        collection::{btree_map, vec},
        option,
        prelude::*,
        result,
    };

    use casper_types::{gens::*, AccessRights, CLType, CLValue, Key, PublicKey, SecretKey, URef};

    use super::extract_urefs;

    fn cl_value_with_urefs_arb() -> impl Strategy<Value = (CLValue, Vec<URef>)> {
        // If compiler brings you here it most probably means you've added a variant to `CLType`
        // enum but forgot to add generator for it.
        let stub: Option<CLType> = None;
        if let Some(cl_type) = stub {
            match cl_type {
                CLType::Bool
                | CLType::I32
                | CLType::I64
                | CLType::U8
                | CLType::U32
                | CLType::U64
                | CLType::U128
                | CLType::U256
                | CLType::U512
                | CLType::Unit
                | CLType::String
                | CLType::Key
                | CLType::URef
                | CLType::Option(_)
                | CLType::List(_)
                | CLType::ByteArray(..)
                | CLType::Result { .. }
                | CLType::Map { .. }
                | CLType::Tuple1(_)
                | CLType::Tuple2(_)
                | CLType::Tuple3(_)
                | CLType::PublicKey
                | CLType::Any => (),
            }
        };

        prop_oneof![
            Just((CLValue::from_t(()).expect("should create CLValue"), vec![])),
            any::<bool>()
                .prop_map(|x| (CLValue::from_t(x).expect("should create CLValue"), vec![])),
            any::<i32>().prop_map(|x| (CLValue::from_t(x).expect("should create CLValue"), vec![])),
            any::<i64>().prop_map(|x| (CLValue::from_t(x).expect("should create CLValue"), vec![])),
            any::<u8>().prop_map(|x| (CLValue::from_t(x).expect("should create CLValue"), vec![])),
            any::<u32>().prop_map(|x| (CLValue::from_t(x).expect("should create CLValue"), vec![])),
            any::<u64>().prop_map(|x| (CLValue::from_t(x).expect("should create CLValue"), vec![])),
            u128_arb().prop_map(|x| (CLValue::from_t(x).expect("should create CLValue"), vec![])),
            u256_arb().prop_map(|x| (CLValue::from_t(x).expect("should create CLValue"), vec![])),
            u512_arb().prop_map(|x| (CLValue::from_t(x).expect("should create CLValue"), vec![])),
            key_arb().prop_map(|x| {
                let urefs = x.as_uref().into_iter().cloned().collect();
                (CLValue::from_t(x).expect("should create CLValue"), urefs)
            }),
            uref_arb().prop_map(|x| (CLValue::from_t(x).expect("should create CLValue"), vec![x])),
            ".*".prop_map(|x: String| (CLValue::from_t(x).expect("should create CLValue"), vec![])),
            option::of(any::<u64>())
                .prop_map(|x| (CLValue::from_t(x).expect("should create CLValue"), vec![])),
            option::of(uref_arb()).prop_map(|x| {
                let urefs = x.iter().cloned().collect();
                (CLValue::from_t(x).expect("should create CLValue"), urefs)
            }),
            option::of(key_arb()).prop_map(|x| {
                let urefs = x.iter().filter_map(Key::as_uref).cloned().collect();
                (CLValue::from_t(x).expect("should create CLValue"), urefs)
            }),
            vec(any::<i32>(), 0..100)
                .prop_map(|x| (CLValue::from_t(x).expect("should create CLValue"), vec![])),
            vec(uref_arb(), 0..100).prop_map(|x| (
                CLValue::from_t(x.clone()).expect("should create CLValue"),
                x
            )),
            vec(key_arb(), 0..100).prop_map(|x| (
                CLValue::from_t(x.clone()).expect("should create CLValue"),
                x.into_iter().filter_map(Key::into_uref).collect()
            )),
            uniform32(any::<u8>())
                .prop_map(|x| (CLValue::from_t(x).expect("should create CLValue"), vec![])),
            result::maybe_err(key_arb(), ".*").prop_map(|x| {
                let urefs = match &x {
                    Ok(key) => key.as_uref().into_iter().cloned().collect(),
                    Err(_) => vec![],
                };
                (CLValue::from_t(x).expect("should create CLValue"), urefs)
            }),
            result::maybe_ok(".*", uref_arb()).prop_map(|x| {
                let urefs = match &x {
                    Ok(_) => vec![],
                    Err(uref) => vec![*uref],
                };
                (CLValue::from_t(x).expect("should create CLValue"), urefs)
            }),
            btree_map(".*", u512_arb(), 0..100)
                .prop_map(|x| (CLValue::from_t(x).expect("should create CLValue"), vec![])),
            btree_map(uref_arb(), u512_arb(), 0..100).prop_map(|x| {
                let urefs = x.keys().cloned().collect();
                (CLValue::from_t(x).expect("should create CLValue"), urefs)
            }),
            btree_map(".*", uref_arb(), 0..100).prop_map(|x| {
                let urefs = x.values().cloned().collect();
                (CLValue::from_t(x).expect("should create CLValue"), urefs)
            }),
            btree_map(uref_arb(), key_arb(), 0..100).prop_map(|x| {
                let mut urefs: Vec<URef> = x.keys().cloned().collect();
                urefs.extend(x.values().filter_map(Key::as_uref).cloned());
                (CLValue::from_t(x).expect("should create CLValue"), urefs)
            }),
            (any::<bool>())
                .prop_map(|x| (CLValue::from_t(x).expect("should create CLValue"), vec![])),
            (uref_arb())
                .prop_map(|x| (CLValue::from_t(x).expect("should create CLValue"), vec![x])),
            (any::<bool>(), any::<i32>())
                .prop_map(|x| (CLValue::from_t(x).expect("should create CLValue"), vec![])),
            (uref_arb(), any::<i32>()).prop_map(|x| {
                let uref = x.0;
                (
                    CLValue::from_t(x).expect("should create CLValue"),
                    vec![uref],
                )
            }),
            (any::<i32>(), key_arb()).prop_map(|x| {
                let urefs = x.1.as_uref().into_iter().cloned().collect();
                (CLValue::from_t(x).expect("should create CLValue"), urefs)
            }),
            (uref_arb(), key_arb()).prop_map(|x| {
                let mut urefs = vec![x.0];
                urefs.extend(x.1.as_uref().into_iter().cloned());
                (CLValue::from_t(x).expect("should create CLValue"), urefs)
            }),
        ]
    }

    proptest! {
        #[test]
        fn should_extract_urefs((cl_value, urefs) in cl_value_with_urefs_arb()) {
            let extracted_urefs = extract_urefs(&cl_value).unwrap();
            assert_eq!(extracted_urefs, urefs);
        }
    }

    #[test]
    fn extract_from_public_keys_to_urefs_map() {
        let uref = URef::new([43; 32], AccessRights::READ_ADD_WRITE);
        let mut map = BTreeMap::new();
        map.insert(
            PublicKey::from(
                &SecretKey::ed25519_from_bytes([42; SecretKey::ED25519_LENGTH]).unwrap(),
            ),
            uref,
        );
        let cl_value = CLValue::from_t(map).unwrap();
        assert_eq!(extract_urefs(&cl_value).unwrap(), vec![uref]);
    }

    #[test]
    fn extract_from_public_keys_to_uref_keys_map() {
        let uref = URef::new([43; 32], AccessRights::READ_ADD_WRITE);
        let key = Key::from(uref);
        let mut map = BTreeMap::new();
        map.insert(
            PublicKey::from(
                &SecretKey::ed25519_from_bytes([42; SecretKey::ED25519_LENGTH]).unwrap(),
            ),
            key,
        );
        let cl_value = CLValue::from_t(map).unwrap();
        assert_eq!(extract_urefs(&cl_value).unwrap(), vec![uref]);
    }
}<|MERGE_RESOLUTION|>--- conflicted
+++ resolved
@@ -1148,12 +1148,8 @@
         }
     }
 
-<<<<<<< HEAD
     #[allow(clippy::wrong_self_convention)]
-    fn is_valid_uref(&mut self, uref_ptr: u32, uref_size: u32) -> Result<bool, Trap> {
-=======
     fn is_valid_uref(&self, uref_ptr: u32, uref_size: u32) -> Result<bool, Trap> {
->>>>>>> a4cde1e2
         let bytes = self.bytes_from_mem(uref_ptr, uref_size as usize)?;
         let uref: URef = bytesrepr::deserialize(bytes).map_err(Error::BytesRepr)?;
         Ok(self.context.validate_uref(&uref).is_ok())

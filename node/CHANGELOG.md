--- conflicted
+++ resolved
@@ -24,12 +24,9 @@
 * Add `verifiable_chunked_hash_activation` to the chainspec to specify the first era in which the new Merkle tree-based hashing scheme is used.
 * In addition to `consensus` and `deploy_requests`, the following values can now be controlled via the `[network.estimator_weights]` section in config: `gossip`, `finality_signatures`, `deploy_responses`, `block_requests`, `block_responses`, `trie_requests` and `trie_responses`.
 * Nodes will now also gossip deploys onwards while joining.
-<<<<<<< HEAD
 * Add run-mode field to the `/status` endpoint and the `info_get_status` JSON-RPC.
 * Add new REST `/chainspec` and JSON-RPC `info_get_chainspec` endpoints that return the raw bytes of the `chainspec.toml`, `accounts.toml` and `global_state.toml` files as read at node startup.
-=======
 * Add a new parameter to `info_get_deploys` JSON-RPC, `finalized_approvals` - controlling whether the approvals returned with the deploy should be the ones originally received by the node, or overridden by the approvals that were finalized along with the deploy.
->>>>>>> e62484e5
 
 ### Changed
 * Detection of a crash no longer triggers DB integrity checks to run on node start; the checks can be triggered manually instead.

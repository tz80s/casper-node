--- conflicted
+++ resolved
@@ -64,6 +64,7 @@
     utils::{Source, WithDir},
     NodeRng,
 };
+use std::collections::BTreeMap;
 
 /// Top-level event for the reactor.
 #[allow(clippy::large_enum_variant)]
@@ -867,17 +868,15 @@
                 // no consensus, respond with None
                 responder.respond(None).ignore()
             }
-<<<<<<< HEAD
-            Event::ConsensusRequest(ConsensusRequest::ValidatorInfo(responder)) => {
-                // no consensus, respond with empty map
-                responder.respond(Default::default()).ignore()
-=======
             JoinerEvent::ContractRuntimeAnnouncement(
                 ContractRuntimeAnnouncement::UpcomingEraValidators { .. },
             ) => {
                 // Upcoming validators are not used by joiner reactor
                 Effects::new()
->>>>>>> ec33bf7b
+            }
+            JoinerEvent::ConsensusRequest(ConsensusRequest::ValidatorInfo(responder)) => {
+                // no consensus, respond with empty map
+                responder.respond(BTreeMap::new()).ignore()
             }
         }
     }

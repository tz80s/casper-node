use casper_engine_test_support::{
    DeployItemBuilder, ExecuteRequestBuilder, LmdbWasmTestBuilder, ARG_AMOUNT,
    DEFAULT_ACCOUNT_ADDR, DEFAULT_ACCOUNT_INITIAL_BALANCE, DEFAULT_ACCOUNT_PUBLIC_KEY,
    DEFAULT_CHAINSPEC_REGISTRY, DEFAULT_GENESIS_CONFIG, DEFAULT_GENESIS_CONFIG_HASH,
    DEFAULT_PAYMENT, MINIMUM_ACCOUNT_CREATION_BALANCE, PRODUCTION_RUN_GENESIS_REQUEST,
};
use casper_execution_engine::{
    engine_state::{run_genesis_request::RunGenesisRequest, Error as EngineError},
    execution::Error,
};
use casper_types::{
    account::AccountHash, runtime_args, system::mint, AccessRights, ApiError, CLType, CLValue,
    ContractHash, GenesisAccount, Key, Motes, RuntimeArgs, StoredValue, U512,
};
use std::{convert::TryFrom, path::PathBuf};

use dictionary_call::{NEW_DICTIONARY_ITEM_KEY, NEW_DICTIONARY_VALUE};

const DICTIONARY_WASM: &str = "dictionary.wasm";
const DICTIONARY_CALL_WASM: &str = "dictionary_call.wasm";
const DICTIONARY_ITEM_KEY_CHECK: &str = "dictionary-item-key-check.wasm";
const DICTIONARY_READ: &str = "dictionary_read.wasm";
const READ_FROM_KEY: &str = "read_from_key.wasm";
const ACCOUNT_1_ADDR: AccountHash = AccountHash::new([1u8; 32]);

fn setup() -> (LmdbWasmTestBuilder, ContractHash) {
    let mut builder = LmdbWasmTestBuilder::default();

    builder.run_genesis(&PRODUCTION_RUN_GENESIS_REQUEST);

    let fund_request = ExecuteRequestBuilder::transfer(
        *DEFAULT_ACCOUNT_ADDR,
        runtime_args! {
            mint::ARG_TARGET => ACCOUNT_1_ADDR,
            mint::ARG_AMOUNT => U512::from(MINIMUM_ACCOUNT_CREATION_BALANCE),
            mint::ARG_ID => <Option<u64>>::None,
        },
    )
    .build();

    let install_contract_request = ExecuteRequestBuilder::standard(
        *DEFAULT_ACCOUNT_ADDR,
        DICTIONARY_WASM,
        RuntimeArgs::default(),
    )
    .build();

    builder.exec(fund_request).commit().expect_success();

    builder
        .exec(install_contract_request)
        .commit()
        .expect_success();

    let contract = builder
        .get_entity_by_account_hash(*DEFAULT_ACCOUNT_ADDR)
        .expect("should have default account");

    assert!(contract
        .named_keys()
<<<<<<< HEAD
        .contains(dictionary::MALICIOUS_KEY_NAME));
    assert!(account.named_keys().contains(dictionary::DICTIONARY_REF));
=======
        .contains_key(dictionary::MALICIOUS_KEY_NAME));
    assert!(contract
        .named_keys()
        .contains_key(dictionary::DICTIONARY_REF));
>>>>>>> a0147930

    let contract_hash = contract
        .named_keys()
        .get(dictionary::CONTRACT_HASH_NAME)
        .cloned()
        .and_then(Key::into_hash)
        .map(ContractHash::new)
        .expect("should have hash");

    (builder, contract_hash)
}

fn query_dictionary_item(
    builder: &LmdbWasmTestBuilder,
    key: Key,
    dictionary_name: Option<String>,
    dictionary_item_key: String,
) -> Result<StoredValue, String> {
    let empty_path = vec![];
    let dictionary_key_bytes = dictionary_item_key.as_bytes();
    let address = match key {
        Key::Account(_) => {
            if dictionary_name.is_none() {
                return Err("No dictionary name was provided".to_string());
            }
            let stored_value = builder.query(None, key, &[])?;
            if let StoredValue::CLValue(cl_value) = stored_value {
                let contract_hash: ContractHash = CLValue::into_t::<Key>(cl_value)
                    .expect("must convert to contract hash")
                    .into_hash()
                    .map(ContractHash::new)
                    .expect("must convert to contract hash");
                return query_dictionary_item(
                    builder,
                    contract_hash.into(),
                    dictionary_name,
                    dictionary_item_key,
                );
            } else {
                return Err("Provided base key is not an account".to_string());
            }
        }
        Key::Hash(_) => {
            if let Some(name) = dictionary_name {
                let stored_value = builder.query(None, key, &[])?;

                let named_keys = match &stored_value {
                    StoredValue::AddressableEntity(contract) => contract.named_keys(),
                    _ => {
                        return Err(
                            "Provided base key is nether an account or a contract".to_string()
                        )
                    }
                };

                let dictionary_uref = named_keys
                    .get(&name)
                    .and_then(Key::as_uref)
                    .ok_or_else(|| "No dictionary uref was found in named keys".to_string())?;

                Key::dictionary(*dictionary_uref, dictionary_key_bytes)
            } else {
                return Err("No dictionary name was provided".to_string());
            }
        }
        Key::URef(uref) => Key::dictionary(uref, dictionary_key_bytes),
        Key::Dictionary(address) => Key::Dictionary(address),
        _ => return Err("Unsupported key type for a query to a dictionary item".to_string()),
    };
    builder.query(None, address, &empty_path)
}

#[ignore]
#[test]
fn should_modify_with_owned_access_rights() {
    let (mut builder, contract_hash) = setup();

    let modify_write_request_1 = ExecuteRequestBuilder::contract_call_by_hash(
        *DEFAULT_ACCOUNT_ADDR,
        contract_hash,
        dictionary::MODIFY_WRITE_ENTRYPOINT,
        RuntimeArgs::default(),
    )
    .build();
    let modify_write_request_2 = ExecuteRequestBuilder::contract_call_by_hash(
        *DEFAULT_ACCOUNT_ADDR,
        contract_hash,
        dictionary::MODIFY_WRITE_ENTRYPOINT,
        RuntimeArgs::default(),
    )
    .build();

    let contract = builder
        .get_addressable_entity(contract_hash)
        .expect("should have account");

    let stored_dictionary_key = contract
        .named_keys()
        .get(dictionary::DICTIONARY_NAME)
        .expect("dictionary");
    let dictionary_seed_uref = stored_dictionary_key.into_uref().expect("should be uref");

    let key_bytes = dictionary::DICTIONARY_PUT_KEY.as_bytes();
    let dictionary_key = Key::dictionary(dictionary_seed_uref, key_bytes);

    builder
        .exec(modify_write_request_1)
        .commit()
        .expect_success();

    let stored_value = builder
        .query(None, dictionary_seed_uref.into(), &[])
        .expect("should have value");
    let dictionary_uref_value = stored_value
        .as_cl_value()
        .cloned()
        .expect("should have cl value");
    assert_eq!(
        dictionary_uref_value.cl_type(),
        &CLType::Unit,
        "created dictionary uref should be unit"
    );

    let stored_value = builder
        .query(None, dictionary_key, &[])
        .expect("should have value");
    let dictionary_value = stored_value
        .as_cl_value()
        .cloned()
        .expect("should have cl value");

    let value: String = dictionary_value.into_t().expect("should be a string");
    assert_eq!(value, "Hello, world!");

    builder
        .exec(modify_write_request_2)
        .commit()
        .expect_success();

    let stored_value = builder
        .query(None, dictionary_key, &[])
        .expect("should have value");
    let dictionary_value = stored_value
        .as_cl_value()
        .cloned()
        .expect("should have cl value");

    let value: String = dictionary_value.into_t().expect("should be a string");
    assert_eq!(value, "Hello, world! Hello, world!");
}

#[ignore]
#[test]
fn should_not_write_with_read_access_rights() {
    let (mut builder, contract_hash) = setup();

    let call_request = ExecuteRequestBuilder::standard(
        ACCOUNT_1_ADDR,
        DICTIONARY_CALL_WASM,
        runtime_args! {
            dictionary_call::ARG_OPERATION => dictionary_call::OP_WRITE,
            dictionary_call::ARG_SHARE_UREF_ENTRYPOINT => dictionary::SHARE_RO_ENTRYPOINT,
            dictionary_call::ARG_CONTRACT_HASH => contract_hash,
        },
    )
    .build();

    builder.exec(call_request).commit();

    let exec_results = builder
        .get_last_exec_results()
        .expect("should have results");
    assert_eq!(exec_results.len(), 1);
    let error = exec_results[0].as_error().expect("should have error");
    assert!(
        matches!(
            error,
            EngineError::Exec(Error::InvalidAccess {
                required: AccessRights::WRITE
            })
        ),
        "Received error {:?}",
        error
    );
}

#[ignore]
#[test]
fn should_read_with_read_access_rights() {
    let (mut builder, contract_hash) = setup();

    let call_request = ExecuteRequestBuilder::standard(
        ACCOUNT_1_ADDR,
        DICTIONARY_CALL_WASM,
        runtime_args! {
            dictionary_call::ARG_OPERATION => dictionary_call::OP_READ,
            dictionary_call::ARG_SHARE_UREF_ENTRYPOINT => dictionary::SHARE_RO_ENTRYPOINT,
            dictionary_call::ARG_CONTRACT_HASH => contract_hash,
        },
    )
    .build();

    builder.exec(call_request).expect_success().commit();
}

#[ignore]
#[test]
fn should_not_read_with_write_access_rights() {
    let (mut builder, contract_hash) = setup();

    let call_request = ExecuteRequestBuilder::standard(
        ACCOUNT_1_ADDR,
        DICTIONARY_CALL_WASM,
        runtime_args! {
            dictionary_call::ARG_OPERATION => dictionary_call::OP_READ,
            dictionary_call::ARG_SHARE_UREF_ENTRYPOINT => dictionary::SHARE_W_ENTRYPOINT,
            dictionary_call::ARG_CONTRACT_HASH => contract_hash,
        },
    )
    .build();

    builder.exec(call_request).commit();

    let exec_results = builder
        .get_last_exec_results()
        .expect("should have results");

    assert_eq!(exec_results.len(), 1);
    let error = exec_results[0].as_error().expect("should have error");
    assert!(
        matches!(
            error,
            EngineError::Exec(Error::InvalidAccess {
                required: AccessRights::READ
            })
        ),
        "Received error {:?}",
        error
    );
}

#[ignore]
#[test]
fn should_write_with_write_access_rights() {
    let (mut builder, contract_hash) = setup();

    let call_request = ExecuteRequestBuilder::standard(
        ACCOUNT_1_ADDR,
        DICTIONARY_CALL_WASM,
        runtime_args! {
            dictionary_call::ARG_OPERATION => dictionary_call::OP_WRITE,
            dictionary_call::ARG_SHARE_UREF_ENTRYPOINT => dictionary::SHARE_W_ENTRYPOINT,
            dictionary_call::ARG_CONTRACT_HASH => contract_hash,
        },
    )
    .build();

    builder.exec(call_request).commit();

    let contract = builder
        .get_addressable_entity(contract_hash)
        .expect("should have account");

    let stored_dictionary_key = contract
        .named_keys()
        .get(dictionary::DICTIONARY_NAME)
        .expect("dictionary");
    let dictionary_root_uref = stored_dictionary_key.into_uref().expect("should be uref");

    let dictionary_key = Key::dictionary(dictionary_root_uref, NEW_DICTIONARY_ITEM_KEY.as_bytes());

    let result = builder
        .query(None, dictionary_key, &[])
        .expect("should query");
    let value = result.as_cl_value().cloned().expect("should have cl value");
    let value: String = value.into_t().expect("should get string");
    assert_eq!(value, NEW_DICTIONARY_VALUE);
}

#[ignore]
#[test]
fn should_not_write_with_forged_uref() {
    let (mut builder, contract_hash) = setup();

    let contract = builder
        .get_addressable_entity(contract_hash)
        .expect("should have account");

    let stored_dictionary_key = contract
        .named_keys()
        .get(dictionary::DICTIONARY_NAME)
        .expect("dictionary");
    let dictionary_root_uref = stored_dictionary_key.into_uref().expect("should be uref");

    // Do some extra forging on the uref
    let forged_uref = dictionary_root_uref.into_read_add_write();

    let call_request = ExecuteRequestBuilder::standard(
        ACCOUNT_1_ADDR,
        DICTIONARY_CALL_WASM,
        runtime_args! {
            dictionary_call::ARG_OPERATION => dictionary_call::OP_FORGED_UREF_WRITE,
            dictionary_call::ARG_FORGED_UREF => forged_uref,
        },
    )
    .build();

    builder.exec(call_request).commit();

    let exec_results = builder
        .get_last_exec_results()
        .expect("should have results");
    assert_eq!(exec_results.len(), 1);
    let error = exec_results[0].as_error().expect("should have error");
    assert!(
        matches!(
            error,
            EngineError::Exec(Error::ForgedReference(uref))
            if *uref == forged_uref
        ),
        "Received error {:?}",
        error
    );
}

#[ignore]
#[test]
fn should_fail_put_with_invalid_dictionary_item_key() {
    let (mut builder, contract_hash) = setup();
    let contract = builder
        .get_addressable_entity(contract_hash)
        .expect("should have account");

    let _stored_dictionary_key = contract
        .named_keys()
        .get(dictionary::DICTIONARY_NAME)
        .expect("dictionary");

    let call_request = ExecuteRequestBuilder::standard(
        ACCOUNT_1_ADDR,
        DICTIONARY_CALL_WASM,
        runtime_args! {
            dictionary_call::ARG_OPERATION => dictionary_call::OP_INVALID_PUT_DICTIONARY_ITEM_KEY,
            dictionary_call::ARG_CONTRACT_HASH => contract_hash
        },
    )
    .build();

    builder.exec(call_request).commit();
    let exec_results = builder
        .get_last_exec_results()
        .expect("should have results");
    assert_eq!(exec_results.len(), 1);
    let error = exec_results[0].as_error().expect("should have error");
    assert!(
        matches!(
            error,
            EngineError::Exec(Error::Revert(ApiError::InvalidDictionaryItemKey))
        ),
        "Received error {:?}",
        error
    );
}

#[ignore]
#[test]
fn should_fail_get_with_invalid_dictionary_item_key() {
    let (mut builder, contract_hash) = setup();
    let contract = builder
        .get_addressable_entity(contract_hash)
        .expect("should have account");

    let _stored_dictionary_key = contract
        .named_keys()
        .get(dictionary::DICTIONARY_NAME)
        .expect("dictionary");

    let call_request = ExecuteRequestBuilder::standard(
        ACCOUNT_1_ADDR,
        DICTIONARY_CALL_WASM,
        runtime_args! {
            dictionary_call::ARG_OPERATION => dictionary_call::OP_INVALID_GET_DICTIONARY_ITEM_KEY,
            dictionary_call::ARG_CONTRACT_HASH => contract_hash
        },
    )
    .build();

    builder.exec(call_request).commit();
    let exec_results = builder
        .get_last_exec_results()
        .expect("should have results");
    assert_eq!(exec_results.len(), 1);
    let error = exec_results[0].as_error().expect("should have error");
    assert!(
        matches!(
            error,
            EngineError::Exec(Error::Revert(ApiError::InvalidDictionaryItemKey))
        ),
        "Received error {:?}",
        error
    );
}

#[ignore]
#[test]
fn dictionary_put_should_fail_with_large_item_key() {
    let mut builder = LmdbWasmTestBuilder::default();

    builder.run_genesis(&PRODUCTION_RUN_GENESIS_REQUEST);

    let fund_request = ExecuteRequestBuilder::transfer(
        *DEFAULT_ACCOUNT_ADDR,
        runtime_args! {
            mint::ARG_TARGET => ACCOUNT_1_ADDR,
            mint::ARG_AMOUNT => U512::from(MINIMUM_ACCOUNT_CREATION_BALANCE),
            mint::ARG_ID => <Option<u64>>::None,
        },
    )
    .build();

    let install_contract_request = ExecuteRequestBuilder::standard(
        *DEFAULT_ACCOUNT_ADDR,
        DICTIONARY_ITEM_KEY_CHECK,
        runtime_args! {
            "dictionary-operation" => "put"
        },
    )
    .build();

    builder.exec(fund_request).commit().expect_success();
    builder.exec(install_contract_request).commit();
    let exec_results = builder
        .get_last_exec_results()
        .expect("should have results");
    assert_eq!(exec_results.len(), 1);
    let error = exec_results[0].as_error().expect("should have error");
    assert!(
        matches!(
            error,
            EngineError::Exec(Error::Revert(ApiError::DictionaryItemKeyExceedsLength))
        ),
        "Received error {:?}",
        error
    );
}

#[ignore]
#[test]
fn dictionary_get_should_fail_with_large_item_key() {
    let mut builder = LmdbWasmTestBuilder::default();

    builder.run_genesis(&PRODUCTION_RUN_GENESIS_REQUEST);

    let fund_request = ExecuteRequestBuilder::transfer(
        *DEFAULT_ACCOUNT_ADDR,
        runtime_args! {
            mint::ARG_TARGET => ACCOUNT_1_ADDR,
            mint::ARG_AMOUNT => U512::from(MINIMUM_ACCOUNT_CREATION_BALANCE),
            mint::ARG_ID => <Option<u64>>::None,
        },
    )
    .build();

    let install_contract_request = ExecuteRequestBuilder::standard(
        *DEFAULT_ACCOUNT_ADDR,
        DICTIONARY_ITEM_KEY_CHECK,
        runtime_args! {
            "dictionary-operation" => "get"
        },
    )
    .build();

    builder.exec(fund_request).commit().expect_success();
    builder.exec(install_contract_request).commit();
    let exec_results = builder
        .get_last_exec_results()
        .expect("should have results");
    assert_eq!(exec_results.len(), 1);
    let error = exec_results[0].as_error().expect("should have error");
    assert!(
        matches!(
            error,
            EngineError::Exec(Error::Revert(ApiError::DictionaryItemKeyExceedsLength))
        ),
        "Received error {:?}",
        error
    );
}

#[ignore]
#[test]
fn should_query_dictionary_items_with_test_builder() {
    let genesis_account = GenesisAccount::account(
        DEFAULT_ACCOUNT_PUBLIC_KEY.clone(),
        Motes::new(U512::from(DEFAULT_ACCOUNT_INITIAL_BALANCE)),
        None,
    );

    let mut genesis_config = DEFAULT_GENESIS_CONFIG.clone();
    genesis_config.ee_config_mut().push_account(genesis_account);
    let run_genesis_request = RunGenesisRequest::new(
        *DEFAULT_GENESIS_CONFIG_HASH,
        genesis_config.protocol_version(),
        genesis_config.take_ee_config(),
        DEFAULT_CHAINSPEC_REGISTRY.clone(),
    );

    let dictionary_code = PathBuf::from(DICTIONARY_WASM);
    let deploy_item = DeployItemBuilder::new()
        .with_empty_payment_bytes(runtime_args! {ARG_AMOUNT => *DEFAULT_PAYMENT})
        .with_session_code(dictionary_code, RuntimeArgs::new())
        .with_address(*DEFAULT_ACCOUNT_ADDR)
        .with_authorization_keys(&[*DEFAULT_ACCOUNT_ADDR])
        .with_deploy_hash([42; 32])
        .build();

    let exec_request = ExecuteRequestBuilder::from_deploy_item(deploy_item).build();

    let mut builder = LmdbWasmTestBuilder::default();
    builder.run_genesis(&run_genesis_request).commit();

    builder.exec(exec_request).commit().expect_success();

    let default_account = builder
        .get_entity_by_account_hash(*DEFAULT_ACCOUNT_ADDR)
        .expect("should have account");
    let contract_hash = default_account
        .named_keys()
        .get(dictionary::CONTRACT_HASH_NAME)
        .expect("should have contract")
        .into_hash()
        .map(ContractHash::new)
        .expect("should have hash");
    let dictionary_uref = default_account
        .named_keys()
        .get(dictionary::DICTIONARY_REF)
        .expect("should have dictionary uref")
        .into_uref()
        .expect("should have URef");

    {
        // Query through account's named keys
        let queried_value = query_dictionary_item(
            &builder,
            Key::from(*DEFAULT_ACCOUNT_ADDR),
            Some(dictionary::DICTIONARY_REF.to_string()),
            dictionary::DEFAULT_DICTIONARY_NAME.to_string(),
        )
        .expect("should query");
        let value = CLValue::try_from(queried_value).expect("should have cl value");
        let value: String = value.into_t().expect("should be string");
        assert_eq!(value, dictionary::DEFAULT_DICTIONARY_VALUE);
    }

    {
        // Query through account's named keys
        let queried_value = query_dictionary_item(
            &builder,
            Key::from(*DEFAULT_ACCOUNT_ADDR),
            Some(dictionary::DICTIONARY_REF.to_string()),
            dictionary::DEFAULT_DICTIONARY_NAME.to_string(),
        )
        .expect("should query");
        let value = CLValue::try_from(queried_value).expect("should have cl value");
        let value: String = value.into_t().expect("should be string");
        assert_eq!(value, dictionary::DEFAULT_DICTIONARY_VALUE);
    }

    {
        // Query through contract's named keys
        let queried_value = query_dictionary_item(
            &builder,
            Key::from(contract_hash),
            Some(dictionary::DICTIONARY_NAME.to_string()),
            dictionary::DEFAULT_DICTIONARY_NAME.to_string(),
        )
        .expect("should query");
        let value = CLValue::try_from(queried_value).expect("should have cl value");
        let value: String = value.into_t().expect("should be string");
        assert_eq!(value, dictionary::DEFAULT_DICTIONARY_VALUE);
    }

    {
        // Query through dictionary URef itself
        let queried_value = query_dictionary_item(
            &builder,
            Key::from(dictionary_uref),
            None,
            dictionary::DEFAULT_DICTIONARY_NAME.to_string(),
        )
        .expect("should query");
        let value = CLValue::try_from(queried_value).expect("should have cl value");
        let value: String = value.into_t().expect("should be string");
        assert_eq!(value, dictionary::DEFAULT_DICTIONARY_VALUE);
    }

    {
        // Query by computed dictionary item key
        let dictionary_item_name = dictionary::DEFAULT_DICTIONARY_NAME.as_bytes();
        let dictionary_item_key = Key::dictionary(dictionary_uref, dictionary_item_name);

        let queried_value =
            query_dictionary_item(&builder, dictionary_item_key, None, String::new())
                .expect("should query");
        let value = CLValue::try_from(queried_value).expect("should have cl value");
        let value: String = value.into_t().expect("should be string");
        assert_eq!(value, dictionary::DEFAULT_DICTIONARY_VALUE);
    }
}

#[ignore]
#[test]
fn should_be_able_to_perform_dictionary_read() {
    let mut builder = LmdbWasmTestBuilder::default();
    builder.run_genesis(&PRODUCTION_RUN_GENESIS_REQUEST);

    let dictionary_session_call =
        ExecuteRequestBuilder::standard(*DEFAULT_ACCOUNT_ADDR, DICTIONARY_READ, RuntimeArgs::new())
            .build();

    builder
        .exec(dictionary_session_call)
        .expect_success()
        .commit();
}

#[ignore]
#[test]
fn should_be_able_to_perform_read_from_key() {
    let mut builder = LmdbWasmTestBuilder::default();
    builder.run_genesis(&PRODUCTION_RUN_GENESIS_REQUEST);

    let read_from_key_session_call =
        ExecuteRequestBuilder::standard(*DEFAULT_ACCOUNT_ADDR, READ_FROM_KEY, RuntimeArgs::new())
            .build();

    builder
        .exec(read_from_key_session_call)
        .expect_success()
        .commit();
}<|MERGE_RESOLUTION|>--- conflicted
+++ resolved
@@ -58,15 +58,8 @@
 
     assert!(contract
         .named_keys()
-<<<<<<< HEAD
         .contains(dictionary::MALICIOUS_KEY_NAME));
-    assert!(account.named_keys().contains(dictionary::DICTIONARY_REF));
-=======
-        .contains_key(dictionary::MALICIOUS_KEY_NAME));
-    assert!(contract
-        .named_keys()
-        .contains_key(dictionary::DICTIONARY_REF));
->>>>>>> a0147930
+    assert!(contract.named_keys().contains(dictionary::DICTIONARY_REF));
 
     let contract_hash = contract
         .named_keys()

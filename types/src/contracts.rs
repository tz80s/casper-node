--- conflicted
+++ resolved
@@ -1785,31 +1785,6 @@
         let decoded = serde_json::from_str(&json_string).unwrap();
         assert_eq!(contract_hash, decoded)
     }
-<<<<<<< HEAD
-}
-
-#[cfg(test)]
-mod prop_tests {
-    use proptest::prelude::*;
-
-    use crate::{bytesrepr, gens};
-
-    proptest! {
-        // #![proptest_config(ProptestConfig {
-        //     cases: 1024,
-        //     .. ProptestConfig::default()
-        // })]
-
-        #[test]
-        fn test_value_contract(contract in gens::contract_arb()) {
-            bytesrepr::test_serialization_roundtrip(&contract);
-        }
-
-        #[test]
-        fn test_value_contract_package(contract_pkg in gens::contract_package_arb()) {
-            bytesrepr::test_serialization_roundtrip(&contract_pkg);
-        }
-=======
 
     #[test]
     fn should_extract_access_rights() {
@@ -1840,6 +1815,29 @@
             access_rights.has_access_rights_to_uref(&expected_uref),
             "multiple access right bits to the same uref should coalesce"
         );
->>>>>>> a7f6a648
+    }
+}
+
+#[cfg(test)]
+mod prop_tests {
+    use proptest::prelude::*;
+
+    use crate::{bytesrepr, gens};
+
+    proptest! {
+        // #![proptest_config(ProptestConfig {
+        //     cases: 1024,
+        //     .. ProptestConfig::default()
+        // })]
+
+        #[test]
+        fn test_value_contract(contract in gens::contract_arb()) {
+            bytesrepr::test_serialization_roundtrip(&contract);
+        }
+
+        #[test]
+        fn test_value_contract_package(contract_pkg in gens::contract_package_arb()) {
+            bytesrepr::test_serialization_roundtrip(&contract_pkg);
+        }
     }
 }
--- conflicted
+++ resolved
@@ -30,8 +30,6 @@
     weight::{Weight, WEIGHT_SERIALIZED_LENGTH},
 };
 
-<<<<<<< HEAD
-=======
 /// Represents an Account in the global state.
 #[derive(PartialEq, Eq, Clone, Debug)]
 pub struct Account {
@@ -108,8 +106,8 @@
     }
 
     /// Returns associated keys.
-    pub fn associated_keys(&self) -> impl Iterator<Item = (&AccountHash, &Weight)> {
-        self.associated_keys.iter()
+    pub fn associated_keys(&self) -> &AssociatedKeys {
+        &self.associated_keys
     }
 
     /// Returns action thresholds.
@@ -284,11 +282,7 @@
         ))
     }
 }
-/// Maximum number of associated keys (i.e. map of [`AccountHash`]s to [`Weight`]s) for a single
-/// account.
-pub const MAX_ASSOCIATED_KEYS: usize = 10;
-
->>>>>>> 7904cbe6
+
 #[doc(hidden)]
 pub fn blake2b<T: AsRef<[u8]>>(data: T) -> [u8; BLAKE2B_DIGEST_LENGTH] {
     let mut result = [0; BLAKE2B_DIGEST_LENGTH];

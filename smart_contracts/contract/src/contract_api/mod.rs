--- conflicted
+++ resolved
@@ -5,12 +5,7 @@
 pub mod storage;
 pub mod system;
 
-<<<<<<< HEAD
-#[cfg(feature = "no-std")]
-use ::alloc::{
-=======
 use alloc::{
->>>>>>> ca029425
     alloc::{alloc, Layout},
     vec::Vec,
 };
